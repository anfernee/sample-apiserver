--- conflicted
+++ resolved
@@ -1,1518 +1,4 @@
 {
-<<<<<<< HEAD
-  "ImportPath": "k8s.io/sample-apiserver",
-  "GoVersion": "go1.8",
-  "GodepVersion": "v79",
-  "Packages": [
-    "./..."
-  ],
-  "Deps": [
-    {
-      "ImportPath": "bitbucket.org/ww/goautoneg",
-      "Rev": "75cd24fc2f2c2a2088577d12123ddee5f54e0675"
-    },
-    {
-      "ImportPath": "github.com/NYTimes/gziphandler",
-      "Rev": "56545f4a5d46df9a6648819d1664c3a03a13ffdb"
-    },
-    {
-      "ImportPath": "github.com/PuerkitoBio/purell",
-      "Rev": "8a290539e2e8629dbc4e6bad948158f790ec31f4"
-    },
-    {
-      "ImportPath": "github.com/PuerkitoBio/urlesc",
-      "Rev": "5bd2802263f21d8788851d5305584c82a5c75d7e"
-    },
-    {
-      "ImportPath": "github.com/beorn7/perks/quantile",
-      "Rev": "3ac7bf7a47d159a033b107610db8a1b6575507a4"
-    },
-    {
-      "ImportPath": "github.com/coreos/etcd/auth/authpb",
-      "Rev": "0520cb9304cb2385f7e72b8bc02d6e4d3257158a"
-    },
-    {
-      "ImportPath": "github.com/coreos/etcd/client",
-      "Rev": "0520cb9304cb2385f7e72b8bc02d6e4d3257158a"
-    },
-    {
-      "ImportPath": "github.com/coreos/etcd/clientv3",
-      "Rev": "0520cb9304cb2385f7e72b8bc02d6e4d3257158a"
-    },
-    {
-      "ImportPath": "github.com/coreos/etcd/etcdserver/api/v3rpc/rpctypes",
-      "Rev": "0520cb9304cb2385f7e72b8bc02d6e4d3257158a"
-    },
-    {
-      "ImportPath": "github.com/coreos/etcd/etcdserver/etcdserverpb",
-      "Rev": "0520cb9304cb2385f7e72b8bc02d6e4d3257158a"
-    },
-    {
-      "ImportPath": "github.com/coreos/etcd/mvcc/mvccpb",
-      "Rev": "0520cb9304cb2385f7e72b8bc02d6e4d3257158a"
-    },
-    {
-      "ImportPath": "github.com/coreos/etcd/pkg/fileutil",
-      "Rev": "0520cb9304cb2385f7e72b8bc02d6e4d3257158a"
-    },
-    {
-      "ImportPath": "github.com/coreos/etcd/pkg/pathutil",
-      "Rev": "0520cb9304cb2385f7e72b8bc02d6e4d3257158a"
-    },
-    {
-      "ImportPath": "github.com/coreos/etcd/pkg/tlsutil",
-      "Rev": "0520cb9304cb2385f7e72b8bc02d6e4d3257158a"
-    },
-    {
-      "ImportPath": "github.com/coreos/etcd/pkg/transport",
-      "Rev": "0520cb9304cb2385f7e72b8bc02d6e4d3257158a"
-    },
-    {
-      "ImportPath": "github.com/coreos/etcd/pkg/types",
-      "Rev": "0520cb9304cb2385f7e72b8bc02d6e4d3257158a"
-    },
-    {
-      "ImportPath": "github.com/coreos/go-systemd/daemon",
-      "Rev": "48702e0da86bd25e76cfef347e2adeb434a0d0a6"
-    },
-    {
-      "ImportPath": "github.com/coreos/go-systemd/journal",
-      "Rev": "48702e0da86bd25e76cfef347e2adeb434a0d0a6"
-    },
-    {
-      "ImportPath": "github.com/coreos/pkg/capnslog",
-      "Rev": "fa29b1d70f0beaddd4c7021607cc3c3be8ce94b8"
-    },
-    {
-      "ImportPath": "github.com/davecgh/go-spew/spew",
-      "Rev": "782f4967f2dc4564575ca782fe2d04090b5faca8"
-    },
-    {
-      "ImportPath": "github.com/elazarl/go-bindata-assetfs",
-      "Rev": "3dcc96556217539f50599357fb481ac0dc7439b9"
-    },
-    {
-      "ImportPath": "github.com/emicklei/go-restful",
-      "Rev": "ff4f55a206334ef123e4f79bbf348980da81ca46"
-    },
-    {
-      "ImportPath": "github.com/emicklei/go-restful-swagger12",
-      "Rev": "dcef7f55730566d41eae5db10e7d6981829720f6"
-    },
-    {
-      "ImportPath": "github.com/emicklei/go-restful/log",
-      "Rev": "ff4f55a206334ef123e4f79bbf348980da81ca46"
-    },
-    {
-      "ImportPath": "github.com/evanphx/json-patch",
-      "Rev": "944e07253867aacae43c04b2e6a239005443f33a"
-    },
-    {
-      "ImportPath": "github.com/ghodss/yaml",
-      "Rev": "73d445a93680fa1a78ae23a5839bad48f32ba1ee"
-    },
-    {
-      "ImportPath": "github.com/go-openapi/jsonpointer",
-      "Rev": "46af16f9f7b149af66e5d1bd010e3574dc06de98"
-    },
-    {
-      "ImportPath": "github.com/go-openapi/jsonreference",
-      "Rev": "13c6e3589ad90f49bd3e3bbe2c2cb3d7a4142272"
-    },
-    {
-      "ImportPath": "github.com/go-openapi/spec",
-      "Rev": "6aced65f8501fe1217321abf0749d354824ba2ff"
-    },
-    {
-      "ImportPath": "github.com/go-openapi/swag",
-      "Rev": "1d0bd113de87027671077d3c71eb3ac5d7dbba72"
-    },
-    {
-      "ImportPath": "github.com/gogo/protobuf/proto",
-      "Rev": "c0656edd0d9eab7c66d1eb0c568f9039345796f7"
-    },
-    {
-      "ImportPath": "github.com/gogo/protobuf/sortkeys",
-      "Rev": "c0656edd0d9eab7c66d1eb0c568f9039345796f7"
-    },
-    {
-      "ImportPath": "github.com/golang/glog",
-      "Rev": "44145f04b68cf362d9c4df2182967c2275eaefed"
-    },
-    {
-      "ImportPath": "github.com/golang/protobuf/jsonpb",
-      "Rev": "4bd1920723d7b7c925de087aa32e2187708897f7"
-    },
-    {
-      "ImportPath": "github.com/golang/protobuf/proto",
-      "Rev": "4bd1920723d7b7c925de087aa32e2187708897f7"
-    },
-    {
-      "ImportPath": "github.com/golang/protobuf/ptypes",
-      "Rev": "4bd1920723d7b7c925de087aa32e2187708897f7"
-    },
-    {
-      "ImportPath": "github.com/golang/protobuf/ptypes/any",
-      "Rev": "4bd1920723d7b7c925de087aa32e2187708897f7"
-    },
-    {
-      "ImportPath": "github.com/golang/protobuf/ptypes/duration",
-      "Rev": "4bd1920723d7b7c925de087aa32e2187708897f7"
-    },
-    {
-      "ImportPath": "github.com/golang/protobuf/ptypes/timestamp",
-      "Rev": "4bd1920723d7b7c925de087aa32e2187708897f7"
-    },
-    {
-      "ImportPath": "github.com/google/btree",
-      "Rev": "7d79101e329e5a3adf994758c578dab82b90c017"
-    },
-    {
-      "ImportPath": "github.com/google/gofuzz",
-      "Rev": "44d81051d367757e1c7c6a5a86423ece9afcf63c"
-    },
-    {
-      "ImportPath": "github.com/googleapis/gnostic/OpenAPIv2",
-      "Rev": "0c5108395e2debce0d731cf0287ddf7242066aba"
-    },
-    {
-      "ImportPath": "github.com/googleapis/gnostic/compiler",
-      "Rev": "0c5108395e2debce0d731cf0287ddf7242066aba"
-    },
-    {
-      "ImportPath": "github.com/googleapis/gnostic/extensions",
-      "Rev": "0c5108395e2debce0d731cf0287ddf7242066aba"
-    },
-    {
-      "ImportPath": "github.com/gregjones/httpcache",
-      "Rev": "787624de3eb7bd915c329cba748687a3b22666a6"
-    },
-    {
-      "ImportPath": "github.com/gregjones/httpcache/diskcache",
-      "Rev": "787624de3eb7bd915c329cba748687a3b22666a6"
-    },
-    {
-      "ImportPath": "github.com/grpc-ecosystem/go-grpc-prometheus",
-      "Rev": "2500245aa6110c562d17020fb31a2c133d737799"
-    },
-    {
-      "ImportPath": "github.com/grpc-ecosystem/grpc-gateway/runtime",
-      "Rev": "84398b94e188ee336f307779b57b3aa91af7063c"
-    },
-    {
-      "ImportPath": "github.com/grpc-ecosystem/grpc-gateway/runtime/internal",
-      "Rev": "84398b94e188ee336f307779b57b3aa91af7063c"
-    },
-    {
-      "ImportPath": "github.com/grpc-ecosystem/grpc-gateway/utilities",
-      "Rev": "84398b94e188ee336f307779b57b3aa91af7063c"
-    },
-    {
-      "ImportPath": "github.com/hashicorp/golang-lru",
-      "Rev": "a0d98a5f288019575c6d1f4bb1573fef2d1fcdc4"
-    },
-    {
-      "ImportPath": "github.com/hashicorp/golang-lru/simplelru",
-      "Rev": "a0d98a5f288019575c6d1f4bb1573fef2d1fcdc4"
-    },
-    {
-      "ImportPath": "github.com/howeyc/gopass",
-      "Rev": "bf9dde6d0d2c004a008c27aaee91170c786f6db8"
-    },
-    {
-      "ImportPath": "github.com/imdario/mergo",
-      "Rev": "6633656539c1639d9d78127b7d47c622b5d7b6dc"
-    },
-    {
-      "ImportPath": "github.com/inconshreveable/mousetrap",
-      "Rev": "76626ae9c91c4f2a10f34cad8ce83ea42c93bb75"
-    },
-    {
-      "ImportPath": "github.com/json-iterator/go",
-      "Rev": "36b14963da70d11297d313183d7e6388c8510e1e"
-    },
-    {
-      "ImportPath": "github.com/juju/ratelimit",
-      "Rev": "5b9ff866471762aa2ab2dced63c9fb6f53921342"
-    },
-    {
-      "ImportPath": "github.com/mailru/easyjson/buffer",
-      "Rev": "d5b7844b561a7bc640052f1b935f7b800330d7e0"
-    },
-    {
-      "ImportPath": "github.com/mailru/easyjson/jlexer",
-      "Rev": "d5b7844b561a7bc640052f1b935f7b800330d7e0"
-    },
-    {
-      "ImportPath": "github.com/mailru/easyjson/jwriter",
-      "Rev": "d5b7844b561a7bc640052f1b935f7b800330d7e0"
-    },
-    {
-      "ImportPath": "github.com/matttproud/golang_protobuf_extensions/pbutil",
-      "Rev": "fc2b8d3a73c4867e51861bbdd5ae3c1f0869dd6a"
-    },
-    {
-      "ImportPath": "github.com/mxk/go-flowrate/flowrate",
-      "Rev": "cca7078d478f8520f85629ad7c68962d31ed7682"
-    },
-    {
-      "ImportPath": "github.com/pborman/uuid",
-      "Rev": "ca53cad383cad2479bbba7f7a1a05797ec1386e4"
-    },
-    {
-      "ImportPath": "github.com/peterbourgon/diskv",
-      "Rev": "5f041e8faa004a95c88a202771f4cc3e991971e6"
-    },
-    {
-      "ImportPath": "github.com/pkg/errors",
-      "Rev": "a22138067af1c4942683050411a841ade67fe1eb"
-    },
-    {
-      "ImportPath": "github.com/prometheus/client_golang/prometheus",
-      "Rev": "e7e903064f5e9eb5da98208bae10b475d4db0f8c"
-    },
-    {
-      "ImportPath": "github.com/prometheus/client_model/go",
-      "Rev": "fa8ad6fec33561be4280a8f0514318c79d7f6cb6"
-    },
-    {
-      "ImportPath": "github.com/prometheus/common/expfmt",
-      "Rev": "13ba4ddd0caa9c28ca7b7bffe1dfa9ed8d5ef207"
-    },
-    {
-      "ImportPath": "github.com/prometheus/common/internal/bitbucket.org/ww/goautoneg",
-      "Rev": "13ba4ddd0caa9c28ca7b7bffe1dfa9ed8d5ef207"
-    },
-    {
-      "ImportPath": "github.com/prometheus/common/model",
-      "Rev": "13ba4ddd0caa9c28ca7b7bffe1dfa9ed8d5ef207"
-    },
-    {
-      "ImportPath": "github.com/prometheus/procfs",
-      "Rev": "65c1f6f8f0fc1e2185eb9863a3bc751496404259"
-    },
-    {
-      "ImportPath": "github.com/prometheus/procfs/xfs",
-      "Rev": "65c1f6f8f0fc1e2185eb9863a3bc751496404259"
-    },
-    {
-      "ImportPath": "github.com/spf13/cobra",
-      "Rev": "f62e98d28ab7ad31d707ba837a966378465c7b57"
-    },
-    {
-      "ImportPath": "github.com/spf13/pflag",
-      "Rev": "9ff6c6923cfffbcd502984b8e0c80539a94968b7"
-    },
-    {
-      "ImportPath": "github.com/ugorji/go/codec",
-      "Rev": "ded73eae5db7e7a0ef6f55aace87a2873c5d2b74"
-    },
-    {
-      "ImportPath": "golang.org/x/crypto/ssh/terminal",
-      "Rev": "81e90905daefcd6fd217b62423c0908922eadb30"
-    },
-    {
-      "ImportPath": "golang.org/x/net/context",
-      "Rev": "1c05540f6879653db88113bc4a2b70aec4bd491f"
-    },
-    {
-      "ImportPath": "golang.org/x/net/html",
-      "Rev": "1c05540f6879653db88113bc4a2b70aec4bd491f"
-    },
-    {
-      "ImportPath": "golang.org/x/net/html/atom",
-      "Rev": "1c05540f6879653db88113bc4a2b70aec4bd491f"
-    },
-    {
-      "ImportPath": "golang.org/x/net/http2",
-      "Rev": "1c05540f6879653db88113bc4a2b70aec4bd491f"
-    },
-    {
-      "ImportPath": "golang.org/x/net/http2/hpack",
-      "Rev": "1c05540f6879653db88113bc4a2b70aec4bd491f"
-    },
-    {
-      "ImportPath": "golang.org/x/net/idna",
-      "Rev": "1c05540f6879653db88113bc4a2b70aec4bd491f"
-    },
-    {
-      "ImportPath": "golang.org/x/net/internal/timeseries",
-      "Rev": "1c05540f6879653db88113bc4a2b70aec4bd491f"
-    },
-    {
-      "ImportPath": "golang.org/x/net/lex/httplex",
-      "Rev": "1c05540f6879653db88113bc4a2b70aec4bd491f"
-    },
-    {
-      "ImportPath": "golang.org/x/net/trace",
-      "Rev": "1c05540f6879653db88113bc4a2b70aec4bd491f"
-    },
-    {
-      "ImportPath": "golang.org/x/net/websocket",
-      "Rev": "1c05540f6879653db88113bc4a2b70aec4bd491f"
-    },
-    {
-      "ImportPath": "golang.org/x/sys/unix",
-      "Rev": "7ddbeae9ae08c6a06a59597f0c9edbc5ff2444ce"
-    },
-    {
-      "ImportPath": "golang.org/x/sys/windows",
-      "Rev": "7ddbeae9ae08c6a06a59597f0c9edbc5ff2444ce"
-    },
-    {
-      "ImportPath": "golang.org/x/text/cases",
-      "Rev": "b19bf474d317b857955b12035d2c5acb57ce8b01"
-    },
-    {
-      "ImportPath": "golang.org/x/text/internal",
-      "Rev": "b19bf474d317b857955b12035d2c5acb57ce8b01"
-    },
-    {
-      "ImportPath": "golang.org/x/text/internal/tag",
-      "Rev": "b19bf474d317b857955b12035d2c5acb57ce8b01"
-    },
-    {
-      "ImportPath": "golang.org/x/text/language",
-      "Rev": "b19bf474d317b857955b12035d2c5acb57ce8b01"
-    },
-    {
-      "ImportPath": "golang.org/x/text/runes",
-      "Rev": "b19bf474d317b857955b12035d2c5acb57ce8b01"
-    },
-    {
-      "ImportPath": "golang.org/x/text/secure/bidirule",
-      "Rev": "b19bf474d317b857955b12035d2c5acb57ce8b01"
-    },
-    {
-      "ImportPath": "golang.org/x/text/secure/precis",
-      "Rev": "b19bf474d317b857955b12035d2c5acb57ce8b01"
-    },
-    {
-      "ImportPath": "golang.org/x/text/transform",
-      "Rev": "b19bf474d317b857955b12035d2c5acb57ce8b01"
-    },
-    {
-      "ImportPath": "golang.org/x/text/unicode/bidi",
-      "Rev": "b19bf474d317b857955b12035d2c5acb57ce8b01"
-    },
-    {
-      "ImportPath": "golang.org/x/text/unicode/norm",
-      "Rev": "b19bf474d317b857955b12035d2c5acb57ce8b01"
-    },
-    {
-      "ImportPath": "golang.org/x/text/width",
-      "Rev": "b19bf474d317b857955b12035d2c5acb57ce8b01"
-    },
-    {
-      "ImportPath": "google.golang.org/genproto/googleapis/rpc/status",
-      "Rev": "09f6ed296fc66555a25fe4ce95173148778dfa85"
-    },
-    {
-      "ImportPath": "google.golang.org/grpc",
-      "Rev": "d2e1b51f33ff8c5e4a15560ff049d200e83726c5"
-    },
-    {
-      "ImportPath": "google.golang.org/grpc/codes",
-      "Rev": "d2e1b51f33ff8c5e4a15560ff049d200e83726c5"
-    },
-    {
-      "ImportPath": "google.golang.org/grpc/credentials",
-      "Rev": "d2e1b51f33ff8c5e4a15560ff049d200e83726c5"
-    },
-    {
-      "ImportPath": "google.golang.org/grpc/grpclb/grpc_lb_v1",
-      "Rev": "d2e1b51f33ff8c5e4a15560ff049d200e83726c5"
-    },
-    {
-      "ImportPath": "google.golang.org/grpc/grpclog",
-      "Rev": "d2e1b51f33ff8c5e4a15560ff049d200e83726c5"
-    },
-    {
-      "ImportPath": "google.golang.org/grpc/internal",
-      "Rev": "d2e1b51f33ff8c5e4a15560ff049d200e83726c5"
-    },
-    {
-      "ImportPath": "google.golang.org/grpc/keepalive",
-      "Rev": "d2e1b51f33ff8c5e4a15560ff049d200e83726c5"
-    },
-    {
-      "ImportPath": "google.golang.org/grpc/metadata",
-      "Rev": "d2e1b51f33ff8c5e4a15560ff049d200e83726c5"
-    },
-    {
-      "ImportPath": "google.golang.org/grpc/naming",
-      "Rev": "d2e1b51f33ff8c5e4a15560ff049d200e83726c5"
-    },
-    {
-      "ImportPath": "google.golang.org/grpc/peer",
-      "Rev": "d2e1b51f33ff8c5e4a15560ff049d200e83726c5"
-    },
-    {
-      "ImportPath": "google.golang.org/grpc/stats",
-      "Rev": "d2e1b51f33ff8c5e4a15560ff049d200e83726c5"
-    },
-    {
-      "ImportPath": "google.golang.org/grpc/status",
-      "Rev": "d2e1b51f33ff8c5e4a15560ff049d200e83726c5"
-    },
-    {
-      "ImportPath": "google.golang.org/grpc/tap",
-      "Rev": "d2e1b51f33ff8c5e4a15560ff049d200e83726c5"
-    },
-    {
-      "ImportPath": "google.golang.org/grpc/transport",
-      "Rev": "d2e1b51f33ff8c5e4a15560ff049d200e83726c5"
-    },
-    {
-      "ImportPath": "gopkg.in/inf.v0",
-      "Rev": "3887ee99ecf07df5b447e9b00d9c0b2adaa9f3e4"
-    },
-    {
-      "ImportPath": "gopkg.in/natefinch/lumberjack.v2",
-      "Rev": "20b71e5b60d756d3d2f80def009790325acc2b23"
-    },
-    {
-      "ImportPath": "gopkg.in/yaml.v2",
-      "Rev": "53feefa2559fb8dfa8d81baad31be332c97d6c77"
-    },
-    {
-      "ImportPath": "k8s.io/api/admissionregistration/v1alpha1",
-      "Rev": "07b4b4eaaae3ae86db8b37558fb20a61933ea428"
-    },
-    {
-      "ImportPath": "k8s.io/api/apps/v1beta1",
-      "Rev": "07b4b4eaaae3ae86db8b37558fb20a61933ea428"
-    },
-    {
-      "ImportPath": "k8s.io/api/apps/v1beta2",
-      "Rev": "07b4b4eaaae3ae86db8b37558fb20a61933ea428"
-    },
-    {
-      "ImportPath": "k8s.io/api/authentication/v1",
-      "Rev": "07b4b4eaaae3ae86db8b37558fb20a61933ea428"
-    },
-    {
-      "ImportPath": "k8s.io/api/authentication/v1beta1",
-      "Rev": "07b4b4eaaae3ae86db8b37558fb20a61933ea428"
-    },
-    {
-      "ImportPath": "k8s.io/api/authorization/v1",
-      "Rev": "07b4b4eaaae3ae86db8b37558fb20a61933ea428"
-    },
-    {
-      "ImportPath": "k8s.io/api/authorization/v1beta1",
-      "Rev": "07b4b4eaaae3ae86db8b37558fb20a61933ea428"
-    },
-    {
-      "ImportPath": "k8s.io/api/autoscaling/v1",
-      "Rev": "07b4b4eaaae3ae86db8b37558fb20a61933ea428"
-    },
-    {
-      "ImportPath": "k8s.io/api/autoscaling/v2alpha1",
-      "Rev": "07b4b4eaaae3ae86db8b37558fb20a61933ea428"
-    },
-    {
-      "ImportPath": "k8s.io/api/batch/v1",
-      "Rev": "07b4b4eaaae3ae86db8b37558fb20a61933ea428"
-    },
-    {
-      "ImportPath": "k8s.io/api/batch/v1beta1",
-      "Rev": "07b4b4eaaae3ae86db8b37558fb20a61933ea428"
-    },
-    {
-      "ImportPath": "k8s.io/api/batch/v2alpha1",
-      "Rev": "07b4b4eaaae3ae86db8b37558fb20a61933ea428"
-    },
-    {
-      "ImportPath": "k8s.io/api/certificates/v1beta1",
-      "Rev": "07b4b4eaaae3ae86db8b37558fb20a61933ea428"
-    },
-    {
-      "ImportPath": "k8s.io/api/core/v1",
-      "Rev": "07b4b4eaaae3ae86db8b37558fb20a61933ea428"
-    },
-    {
-      "ImportPath": "k8s.io/api/extensions/v1beta1",
-      "Rev": "07b4b4eaaae3ae86db8b37558fb20a61933ea428"
-    },
-    {
-      "ImportPath": "k8s.io/api/networking/v1",
-      "Rev": "07b4b4eaaae3ae86db8b37558fb20a61933ea428"
-    },
-    {
-      "ImportPath": "k8s.io/api/policy/v1beta1",
-      "Rev": "07b4b4eaaae3ae86db8b37558fb20a61933ea428"
-    },
-    {
-      "ImportPath": "k8s.io/api/rbac/v1",
-      "Rev": "07b4b4eaaae3ae86db8b37558fb20a61933ea428"
-    },
-    {
-      "ImportPath": "k8s.io/api/rbac/v1alpha1",
-      "Rev": "07b4b4eaaae3ae86db8b37558fb20a61933ea428"
-    },
-    {
-      "ImportPath": "k8s.io/api/rbac/v1beta1",
-      "Rev": "07b4b4eaaae3ae86db8b37558fb20a61933ea428"
-    },
-    {
-      "ImportPath": "k8s.io/api/scheduling/v1alpha1",
-      "Rev": "07b4b4eaaae3ae86db8b37558fb20a61933ea428"
-    },
-    {
-      "ImportPath": "k8s.io/api/settings/v1alpha1",
-      "Rev": "07b4b4eaaae3ae86db8b37558fb20a61933ea428"
-    },
-    {
-      "ImportPath": "k8s.io/api/storage/v1",
-      "Rev": "07b4b4eaaae3ae86db8b37558fb20a61933ea428"
-    },
-    {
-      "ImportPath": "k8s.io/api/storage/v1beta1",
-      "Rev": "07b4b4eaaae3ae86db8b37558fb20a61933ea428"
-    },
-    {
-      "ImportPath": "k8s.io/apimachinery/pkg/api/equality",
-      "Rev": "730a4627b4c0b4bcee16a2105a8b1decbcd21f5f"
-    },
-    {
-      "ImportPath": "k8s.io/apimachinery/pkg/api/errors",
-      "Rev": "730a4627b4c0b4bcee16a2105a8b1decbcd21f5f"
-    },
-    {
-      "ImportPath": "k8s.io/apimachinery/pkg/api/meta",
-      "Rev": "730a4627b4c0b4bcee16a2105a8b1decbcd21f5f"
-    },
-    {
-      "ImportPath": "k8s.io/apimachinery/pkg/api/resource",
-      "Rev": "730a4627b4c0b4bcee16a2105a8b1decbcd21f5f"
-    },
-    {
-      "ImportPath": "k8s.io/apimachinery/pkg/api/testing",
-      "Rev": "730a4627b4c0b4bcee16a2105a8b1decbcd21f5f"
-    },
-    {
-      "ImportPath": "k8s.io/apimachinery/pkg/api/testing/fuzzer",
-      "Rev": "730a4627b4c0b4bcee16a2105a8b1decbcd21f5f"
-    },
-    {
-      "ImportPath": "k8s.io/apimachinery/pkg/api/testing/roundtrip",
-      "Rev": "730a4627b4c0b4bcee16a2105a8b1decbcd21f5f"
-    },
-    {
-      "ImportPath": "k8s.io/apimachinery/pkg/api/validation",
-      "Rev": "730a4627b4c0b4bcee16a2105a8b1decbcd21f5f"
-    },
-    {
-      "ImportPath": "k8s.io/apimachinery/pkg/api/validation/path",
-      "Rev": "730a4627b4c0b4bcee16a2105a8b1decbcd21f5f"
-    },
-    {
-      "ImportPath": "k8s.io/apimachinery/pkg/apimachinery",
-      "Rev": "730a4627b4c0b4bcee16a2105a8b1decbcd21f5f"
-    },
-    {
-      "ImportPath": "k8s.io/apimachinery/pkg/apimachinery/announced",
-      "Rev": "730a4627b4c0b4bcee16a2105a8b1decbcd21f5f"
-    },
-    {
-      "ImportPath": "k8s.io/apimachinery/pkg/apimachinery/registered",
-      "Rev": "730a4627b4c0b4bcee16a2105a8b1decbcd21f5f"
-    },
-    {
-      "ImportPath": "k8s.io/apimachinery/pkg/apis/meta/fuzzer",
-      "Rev": "730a4627b4c0b4bcee16a2105a8b1decbcd21f5f"
-    },
-    {
-      "ImportPath": "k8s.io/apimachinery/pkg/apis/meta/internalversion",
-      "Rev": "730a4627b4c0b4bcee16a2105a8b1decbcd21f5f"
-    },
-    {
-      "ImportPath": "k8s.io/apimachinery/pkg/apis/meta/v1",
-      "Rev": "730a4627b4c0b4bcee16a2105a8b1decbcd21f5f"
-    },
-    {
-      "ImportPath": "k8s.io/apimachinery/pkg/apis/meta/v1/unstructured",
-      "Rev": "730a4627b4c0b4bcee16a2105a8b1decbcd21f5f"
-    },
-    {
-      "ImportPath": "k8s.io/apimachinery/pkg/apis/meta/v1/validation",
-      "Rev": "730a4627b4c0b4bcee16a2105a8b1decbcd21f5f"
-    },
-    {
-      "ImportPath": "k8s.io/apimachinery/pkg/apis/meta/v1alpha1",
-      "Rev": "730a4627b4c0b4bcee16a2105a8b1decbcd21f5f"
-    },
-    {
-      "ImportPath": "k8s.io/apimachinery/pkg/conversion",
-      "Rev": "730a4627b4c0b4bcee16a2105a8b1decbcd21f5f"
-    },
-    {
-      "ImportPath": "k8s.io/apimachinery/pkg/conversion/queryparams",
-      "Rev": "730a4627b4c0b4bcee16a2105a8b1decbcd21f5f"
-    },
-    {
-      "ImportPath": "k8s.io/apimachinery/pkg/conversion/unstructured",
-      "Rev": "730a4627b4c0b4bcee16a2105a8b1decbcd21f5f"
-    },
-    {
-      "ImportPath": "k8s.io/apimachinery/pkg/fields",
-      "Rev": "730a4627b4c0b4bcee16a2105a8b1decbcd21f5f"
-    },
-    {
-      "ImportPath": "k8s.io/apimachinery/pkg/labels",
-      "Rev": "730a4627b4c0b4bcee16a2105a8b1decbcd21f5f"
-    },
-    {
-      "ImportPath": "k8s.io/apimachinery/pkg/runtime",
-      "Rev": "730a4627b4c0b4bcee16a2105a8b1decbcd21f5f"
-    },
-    {
-      "ImportPath": "k8s.io/apimachinery/pkg/runtime/schema",
-      "Rev": "730a4627b4c0b4bcee16a2105a8b1decbcd21f5f"
-    },
-    {
-      "ImportPath": "k8s.io/apimachinery/pkg/runtime/serializer",
-      "Rev": "730a4627b4c0b4bcee16a2105a8b1decbcd21f5f"
-    },
-    {
-      "ImportPath": "k8s.io/apimachinery/pkg/runtime/serializer/json",
-      "Rev": "730a4627b4c0b4bcee16a2105a8b1decbcd21f5f"
-    },
-    {
-      "ImportPath": "k8s.io/apimachinery/pkg/runtime/serializer/protobuf",
-      "Rev": "730a4627b4c0b4bcee16a2105a8b1decbcd21f5f"
-    },
-    {
-      "ImportPath": "k8s.io/apimachinery/pkg/runtime/serializer/recognizer",
-      "Rev": "730a4627b4c0b4bcee16a2105a8b1decbcd21f5f"
-    },
-    {
-      "ImportPath": "k8s.io/apimachinery/pkg/runtime/serializer/streaming",
-      "Rev": "730a4627b4c0b4bcee16a2105a8b1decbcd21f5f"
-    },
-    {
-      "ImportPath": "k8s.io/apimachinery/pkg/runtime/serializer/versioning",
-      "Rev": "730a4627b4c0b4bcee16a2105a8b1decbcd21f5f"
-    },
-    {
-      "ImportPath": "k8s.io/apimachinery/pkg/selection",
-      "Rev": "730a4627b4c0b4bcee16a2105a8b1decbcd21f5f"
-    },
-    {
-      "ImportPath": "k8s.io/apimachinery/pkg/types",
-      "Rev": "730a4627b4c0b4bcee16a2105a8b1decbcd21f5f"
-    },
-    {
-      "ImportPath": "k8s.io/apimachinery/pkg/util/cache",
-      "Rev": "730a4627b4c0b4bcee16a2105a8b1decbcd21f5f"
-    },
-    {
-      "ImportPath": "k8s.io/apimachinery/pkg/util/clock",
-      "Rev": "730a4627b4c0b4bcee16a2105a8b1decbcd21f5f"
-    },
-    {
-      "ImportPath": "k8s.io/apimachinery/pkg/util/diff",
-      "Rev": "730a4627b4c0b4bcee16a2105a8b1decbcd21f5f"
-    },
-    {
-      "ImportPath": "k8s.io/apimachinery/pkg/util/errors",
-      "Rev": "730a4627b4c0b4bcee16a2105a8b1decbcd21f5f"
-    },
-    {
-      "ImportPath": "k8s.io/apimachinery/pkg/util/framer",
-      "Rev": "730a4627b4c0b4bcee16a2105a8b1decbcd21f5f"
-    },
-    {
-      "ImportPath": "k8s.io/apimachinery/pkg/util/httpstream",
-      "Rev": "730a4627b4c0b4bcee16a2105a8b1decbcd21f5f"
-    },
-    {
-      "ImportPath": "k8s.io/apimachinery/pkg/util/intstr",
-      "Rev": "730a4627b4c0b4bcee16a2105a8b1decbcd21f5f"
-    },
-    {
-      "ImportPath": "k8s.io/apimachinery/pkg/util/json",
-      "Rev": "730a4627b4c0b4bcee16a2105a8b1decbcd21f5f"
-    },
-    {
-      "ImportPath": "k8s.io/apimachinery/pkg/util/mergepatch",
-      "Rev": "730a4627b4c0b4bcee16a2105a8b1decbcd21f5f"
-    },
-    {
-      "ImportPath": "k8s.io/apimachinery/pkg/util/net",
-      "Rev": "730a4627b4c0b4bcee16a2105a8b1decbcd21f5f"
-    },
-    {
-      "ImportPath": "k8s.io/apimachinery/pkg/util/proxy",
-      "Rev": "730a4627b4c0b4bcee16a2105a8b1decbcd21f5f"
-    },
-    {
-      "ImportPath": "k8s.io/apimachinery/pkg/util/rand",
-      "Rev": "730a4627b4c0b4bcee16a2105a8b1decbcd21f5f"
-    },
-    {
-      "ImportPath": "k8s.io/apimachinery/pkg/util/runtime",
-      "Rev": "730a4627b4c0b4bcee16a2105a8b1decbcd21f5f"
-    },
-    {
-      "ImportPath": "k8s.io/apimachinery/pkg/util/sets",
-      "Rev": "730a4627b4c0b4bcee16a2105a8b1decbcd21f5f"
-    },
-    {
-      "ImportPath": "k8s.io/apimachinery/pkg/util/strategicpatch",
-      "Rev": "730a4627b4c0b4bcee16a2105a8b1decbcd21f5f"
-    },
-    {
-      "ImportPath": "k8s.io/apimachinery/pkg/util/uuid",
-      "Rev": "730a4627b4c0b4bcee16a2105a8b1decbcd21f5f"
-    },
-    {
-      "ImportPath": "k8s.io/apimachinery/pkg/util/validation",
-      "Rev": "730a4627b4c0b4bcee16a2105a8b1decbcd21f5f"
-    },
-    {
-      "ImportPath": "k8s.io/apimachinery/pkg/util/validation/field",
-      "Rev": "730a4627b4c0b4bcee16a2105a8b1decbcd21f5f"
-    },
-    {
-      "ImportPath": "k8s.io/apimachinery/pkg/util/wait",
-      "Rev": "730a4627b4c0b4bcee16a2105a8b1decbcd21f5f"
-    },
-    {
-      "ImportPath": "k8s.io/apimachinery/pkg/util/yaml",
-      "Rev": "730a4627b4c0b4bcee16a2105a8b1decbcd21f5f"
-    },
-    {
-      "ImportPath": "k8s.io/apimachinery/pkg/version",
-      "Rev": "730a4627b4c0b4bcee16a2105a8b1decbcd21f5f"
-    },
-    {
-      "ImportPath": "k8s.io/apimachinery/pkg/watch",
-      "Rev": "730a4627b4c0b4bcee16a2105a8b1decbcd21f5f"
-    },
-    {
-      "ImportPath": "k8s.io/apimachinery/third_party/forked/golang/json",
-      "Rev": "730a4627b4c0b4bcee16a2105a8b1decbcd21f5f"
-    },
-    {
-      "ImportPath": "k8s.io/apimachinery/third_party/forked/golang/netutil",
-      "Rev": "730a4627b4c0b4bcee16a2105a8b1decbcd21f5f"
-    },
-    {
-      "ImportPath": "k8s.io/apimachinery/third_party/forked/golang/reflect",
-      "Rev": "730a4627b4c0b4bcee16a2105a8b1decbcd21f5f"
-    },
-    {
-      "ImportPath": "k8s.io/apiserver/pkg/admission",
-      "Rev": "c30cb756cdf1a3458f6bf10b2d05714588dabdb4"
-    },
-    {
-      "ImportPath": "k8s.io/apiserver/pkg/admission/initializer",
-      "Rev": "c30cb756cdf1a3458f6bf10b2d05714588dabdb4"
-    },
-    {
-      "ImportPath": "k8s.io/apiserver/pkg/admission/plugin/namespace/lifecycle",
-      "Rev": "c30cb756cdf1a3458f6bf10b2d05714588dabdb4"
-    },
-    {
-      "ImportPath": "k8s.io/apiserver/pkg/apis/apiserver",
-      "Rev": "c30cb756cdf1a3458f6bf10b2d05714588dabdb4"
-    },
-    {
-      "ImportPath": "k8s.io/apiserver/pkg/apis/apiserver/install",
-      "Rev": "c30cb756cdf1a3458f6bf10b2d05714588dabdb4"
-    },
-    {
-      "ImportPath": "k8s.io/apiserver/pkg/apis/apiserver/v1alpha1",
-      "Rev": "c30cb756cdf1a3458f6bf10b2d05714588dabdb4"
-    },
-    {
-      "ImportPath": "k8s.io/apiserver/pkg/apis/audit",
-      "Rev": "c30cb756cdf1a3458f6bf10b2d05714588dabdb4"
-    },
-    {
-      "ImportPath": "k8s.io/apiserver/pkg/apis/audit/install",
-      "Rev": "c30cb756cdf1a3458f6bf10b2d05714588dabdb4"
-    },
-    {
-      "ImportPath": "k8s.io/apiserver/pkg/apis/audit/v1alpha1",
-      "Rev": "c30cb756cdf1a3458f6bf10b2d05714588dabdb4"
-    },
-    {
-      "ImportPath": "k8s.io/apiserver/pkg/apis/audit/v1beta1",
-      "Rev": "c30cb756cdf1a3458f6bf10b2d05714588dabdb4"
-    },
-    {
-      "ImportPath": "k8s.io/apiserver/pkg/apis/audit/validation",
-      "Rev": "c30cb756cdf1a3458f6bf10b2d05714588dabdb4"
-    },
-    {
-      "ImportPath": "k8s.io/apiserver/pkg/audit",
-      "Rev": "c30cb756cdf1a3458f6bf10b2d05714588dabdb4"
-    },
-    {
-      "ImportPath": "k8s.io/apiserver/pkg/audit/policy",
-      "Rev": "c30cb756cdf1a3458f6bf10b2d05714588dabdb4"
-    },
-    {
-      "ImportPath": "k8s.io/apiserver/pkg/authentication/authenticator",
-      "Rev": "c30cb756cdf1a3458f6bf10b2d05714588dabdb4"
-    },
-    {
-      "ImportPath": "k8s.io/apiserver/pkg/authentication/authenticatorfactory",
-      "Rev": "c30cb756cdf1a3458f6bf10b2d05714588dabdb4"
-    },
-    {
-      "ImportPath": "k8s.io/apiserver/pkg/authentication/group",
-      "Rev": "c30cb756cdf1a3458f6bf10b2d05714588dabdb4"
-    },
-    {
-      "ImportPath": "k8s.io/apiserver/pkg/authentication/request/anonymous",
-      "Rev": "c30cb756cdf1a3458f6bf10b2d05714588dabdb4"
-    },
-    {
-      "ImportPath": "k8s.io/apiserver/pkg/authentication/request/bearertoken",
-      "Rev": "c30cb756cdf1a3458f6bf10b2d05714588dabdb4"
-    },
-    {
-      "ImportPath": "k8s.io/apiserver/pkg/authentication/request/headerrequest",
-      "Rev": "c30cb756cdf1a3458f6bf10b2d05714588dabdb4"
-    },
-    {
-      "ImportPath": "k8s.io/apiserver/pkg/authentication/request/union",
-      "Rev": "c30cb756cdf1a3458f6bf10b2d05714588dabdb4"
-    },
-    {
-      "ImportPath": "k8s.io/apiserver/pkg/authentication/request/websocket",
-      "Rev": "c30cb756cdf1a3458f6bf10b2d05714588dabdb4"
-    },
-    {
-      "ImportPath": "k8s.io/apiserver/pkg/authentication/request/x509",
-      "Rev": "c30cb756cdf1a3458f6bf10b2d05714588dabdb4"
-    },
-    {
-      "ImportPath": "k8s.io/apiserver/pkg/authentication/serviceaccount",
-      "Rev": "c30cb756cdf1a3458f6bf10b2d05714588dabdb4"
-    },
-    {
-      "ImportPath": "k8s.io/apiserver/pkg/authentication/token/tokenfile",
-      "Rev": "c30cb756cdf1a3458f6bf10b2d05714588dabdb4"
-    },
-    {
-      "ImportPath": "k8s.io/apiserver/pkg/authentication/user",
-      "Rev": "c30cb756cdf1a3458f6bf10b2d05714588dabdb4"
-    },
-    {
-      "ImportPath": "k8s.io/apiserver/pkg/authorization/authorizer",
-      "Rev": "c30cb756cdf1a3458f6bf10b2d05714588dabdb4"
-    },
-    {
-      "ImportPath": "k8s.io/apiserver/pkg/authorization/authorizerfactory",
-      "Rev": "c30cb756cdf1a3458f6bf10b2d05714588dabdb4"
-    },
-    {
-      "ImportPath": "k8s.io/apiserver/pkg/authorization/union",
-      "Rev": "c30cb756cdf1a3458f6bf10b2d05714588dabdb4"
-    },
-    {
-      "ImportPath": "k8s.io/apiserver/pkg/endpoints",
-      "Rev": "c30cb756cdf1a3458f6bf10b2d05714588dabdb4"
-    },
-    {
-      "ImportPath": "k8s.io/apiserver/pkg/endpoints/discovery",
-      "Rev": "c30cb756cdf1a3458f6bf10b2d05714588dabdb4"
-    },
-    {
-      "ImportPath": "k8s.io/apiserver/pkg/endpoints/filters",
-      "Rev": "c30cb756cdf1a3458f6bf10b2d05714588dabdb4"
-    },
-    {
-      "ImportPath": "k8s.io/apiserver/pkg/endpoints/handlers",
-      "Rev": "c30cb756cdf1a3458f6bf10b2d05714588dabdb4"
-    },
-    {
-      "ImportPath": "k8s.io/apiserver/pkg/endpoints/handlers/negotiation",
-      "Rev": "c30cb756cdf1a3458f6bf10b2d05714588dabdb4"
-    },
-    {
-      "ImportPath": "k8s.io/apiserver/pkg/endpoints/handlers/responsewriters",
-      "Rev": "c30cb756cdf1a3458f6bf10b2d05714588dabdb4"
-    },
-    {
-      "ImportPath": "k8s.io/apiserver/pkg/endpoints/metrics",
-      "Rev": "c30cb756cdf1a3458f6bf10b2d05714588dabdb4"
-    },
-    {
-      "ImportPath": "k8s.io/apiserver/pkg/endpoints/openapi",
-      "Rev": "c30cb756cdf1a3458f6bf10b2d05714588dabdb4"
-    },
-    {
-      "ImportPath": "k8s.io/apiserver/pkg/endpoints/request",
-      "Rev": "c30cb756cdf1a3458f6bf10b2d05714588dabdb4"
-    },
-    {
-      "ImportPath": "k8s.io/apiserver/pkg/features",
-      "Rev": "c30cb756cdf1a3458f6bf10b2d05714588dabdb4"
-    },
-    {
-      "ImportPath": "k8s.io/apiserver/pkg/registry/generic",
-      "Rev": "c30cb756cdf1a3458f6bf10b2d05714588dabdb4"
-    },
-    {
-      "ImportPath": "k8s.io/apiserver/pkg/registry/generic/registry",
-      "Rev": "c30cb756cdf1a3458f6bf10b2d05714588dabdb4"
-    },
-    {
-      "ImportPath": "k8s.io/apiserver/pkg/registry/rest",
-      "Rev": "c30cb756cdf1a3458f6bf10b2d05714588dabdb4"
-    },
-    {
-      "ImportPath": "k8s.io/apiserver/pkg/server",
-      "Rev": "c30cb756cdf1a3458f6bf10b2d05714588dabdb4"
-    },
-    {
-      "ImportPath": "k8s.io/apiserver/pkg/server/filters",
-      "Rev": "c30cb756cdf1a3458f6bf10b2d05714588dabdb4"
-    },
-    {
-      "ImportPath": "k8s.io/apiserver/pkg/server/healthz",
-      "Rev": "c30cb756cdf1a3458f6bf10b2d05714588dabdb4"
-    },
-    {
-      "ImportPath": "k8s.io/apiserver/pkg/server/httplog",
-      "Rev": "c30cb756cdf1a3458f6bf10b2d05714588dabdb4"
-    },
-    {
-      "ImportPath": "k8s.io/apiserver/pkg/server/mux",
-      "Rev": "c30cb756cdf1a3458f6bf10b2d05714588dabdb4"
-    },
-    {
-      "ImportPath": "k8s.io/apiserver/pkg/server/options",
-      "Rev": "c30cb756cdf1a3458f6bf10b2d05714588dabdb4"
-    },
-    {
-      "ImportPath": "k8s.io/apiserver/pkg/server/routes",
-      "Rev": "c30cb756cdf1a3458f6bf10b2d05714588dabdb4"
-    },
-    {
-      "ImportPath": "k8s.io/apiserver/pkg/server/routes/data/swagger",
-      "Rev": "c30cb756cdf1a3458f6bf10b2d05714588dabdb4"
-    },
-    {
-      "ImportPath": "k8s.io/apiserver/pkg/server/storage",
-      "Rev": "c30cb756cdf1a3458f6bf10b2d05714588dabdb4"
-    },
-    {
-      "ImportPath": "k8s.io/apiserver/pkg/storage",
-      "Rev": "c30cb756cdf1a3458f6bf10b2d05714588dabdb4"
-    },
-    {
-      "ImportPath": "k8s.io/apiserver/pkg/storage/errors",
-      "Rev": "c30cb756cdf1a3458f6bf10b2d05714588dabdb4"
-    },
-    {
-      "ImportPath": "k8s.io/apiserver/pkg/storage/etcd",
-      "Rev": "c30cb756cdf1a3458f6bf10b2d05714588dabdb4"
-    },
-    {
-      "ImportPath": "k8s.io/apiserver/pkg/storage/etcd/metrics",
-      "Rev": "c30cb756cdf1a3458f6bf10b2d05714588dabdb4"
-    },
-    {
-      "ImportPath": "k8s.io/apiserver/pkg/storage/etcd/util",
-      "Rev": "c30cb756cdf1a3458f6bf10b2d05714588dabdb4"
-    },
-    {
-      "ImportPath": "k8s.io/apiserver/pkg/storage/etcd3",
-      "Rev": "c30cb756cdf1a3458f6bf10b2d05714588dabdb4"
-    },
-    {
-      "ImportPath": "k8s.io/apiserver/pkg/storage/etcd3/preflight",
-      "Rev": "c30cb756cdf1a3458f6bf10b2d05714588dabdb4"
-    },
-    {
-      "ImportPath": "k8s.io/apiserver/pkg/storage/names",
-      "Rev": "c30cb756cdf1a3458f6bf10b2d05714588dabdb4"
-    },
-    {
-      "ImportPath": "k8s.io/apiserver/pkg/storage/storagebackend",
-      "Rev": "c30cb756cdf1a3458f6bf10b2d05714588dabdb4"
-    },
-    {
-      "ImportPath": "k8s.io/apiserver/pkg/storage/storagebackend/factory",
-      "Rev": "c30cb756cdf1a3458f6bf10b2d05714588dabdb4"
-    },
-    {
-      "ImportPath": "k8s.io/apiserver/pkg/storage/value",
-      "Rev": "c30cb756cdf1a3458f6bf10b2d05714588dabdb4"
-    },
-    {
-      "ImportPath": "k8s.io/apiserver/pkg/util/feature",
-      "Rev": "c30cb756cdf1a3458f6bf10b2d05714588dabdb4"
-    },
-    {
-      "ImportPath": "k8s.io/apiserver/pkg/util/flag",
-      "Rev": "c30cb756cdf1a3458f6bf10b2d05714588dabdb4"
-    },
-    {
-      "ImportPath": "k8s.io/apiserver/pkg/util/flushwriter",
-      "Rev": "c30cb756cdf1a3458f6bf10b2d05714588dabdb4"
-    },
-    {
-      "ImportPath": "k8s.io/apiserver/pkg/util/logs",
-      "Rev": "c30cb756cdf1a3458f6bf10b2d05714588dabdb4"
-    },
-    {
-      "ImportPath": "k8s.io/apiserver/pkg/util/trace",
-      "Rev": "c30cb756cdf1a3458f6bf10b2d05714588dabdb4"
-    },
-    {
-      "ImportPath": "k8s.io/apiserver/pkg/util/webhook",
-      "Rev": "c30cb756cdf1a3458f6bf10b2d05714588dabdb4"
-    },
-    {
-      "ImportPath": "k8s.io/apiserver/pkg/util/wsstream",
-      "Rev": "c30cb756cdf1a3458f6bf10b2d05714588dabdb4"
-    },
-    {
-      "ImportPath": "k8s.io/apiserver/plugin/pkg/audit/log",
-      "Rev": "c30cb756cdf1a3458f6bf10b2d05714588dabdb4"
-    },
-    {
-      "ImportPath": "k8s.io/apiserver/plugin/pkg/audit/webhook",
-      "Rev": "c30cb756cdf1a3458f6bf10b2d05714588dabdb4"
-    },
-    {
-      "ImportPath": "k8s.io/apiserver/plugin/pkg/authenticator/token/webhook",
-      "Rev": "c30cb756cdf1a3458f6bf10b2d05714588dabdb4"
-    },
-    {
-      "ImportPath": "k8s.io/apiserver/plugin/pkg/authorizer/webhook",
-      "Rev": "c30cb756cdf1a3458f6bf10b2d05714588dabdb4"
-    },
-    {
-      "ImportPath": "k8s.io/client-go/discovery",
-      "Rev": "e698488786cd6a99da2e26feb7c1669753727963"
-    },
-    {
-      "ImportPath": "k8s.io/client-go/discovery/fake",
-      "Rev": "e698488786cd6a99da2e26feb7c1669753727963"
-    },
-    {
-      "ImportPath": "k8s.io/client-go/informers",
-      "Rev": "e698488786cd6a99da2e26feb7c1669753727963"
-    },
-    {
-      "ImportPath": "k8s.io/client-go/informers/admissionregistration",
-      "Rev": "e698488786cd6a99da2e26feb7c1669753727963"
-    },
-    {
-      "ImportPath": "k8s.io/client-go/informers/admissionregistration/v1alpha1",
-      "Rev": "e698488786cd6a99da2e26feb7c1669753727963"
-    },
-    {
-      "ImportPath": "k8s.io/client-go/informers/apps",
-      "Rev": "e698488786cd6a99da2e26feb7c1669753727963"
-    },
-    {
-      "ImportPath": "k8s.io/client-go/informers/apps/v1beta1",
-      "Rev": "e698488786cd6a99da2e26feb7c1669753727963"
-    },
-    {
-      "ImportPath": "k8s.io/client-go/informers/apps/v1beta2",
-      "Rev": "e698488786cd6a99da2e26feb7c1669753727963"
-    },
-    {
-      "ImportPath": "k8s.io/client-go/informers/autoscaling",
-      "Rev": "e698488786cd6a99da2e26feb7c1669753727963"
-    },
-    {
-      "ImportPath": "k8s.io/client-go/informers/autoscaling/v1",
-      "Rev": "e698488786cd6a99da2e26feb7c1669753727963"
-    },
-    {
-      "ImportPath": "k8s.io/client-go/informers/autoscaling/v2alpha1",
-      "Rev": "e698488786cd6a99da2e26feb7c1669753727963"
-    },
-    {
-      "ImportPath": "k8s.io/client-go/informers/batch",
-      "Rev": "e698488786cd6a99da2e26feb7c1669753727963"
-    },
-    {
-      "ImportPath": "k8s.io/client-go/informers/batch/v1",
-      "Rev": "e698488786cd6a99da2e26feb7c1669753727963"
-    },
-    {
-      "ImportPath": "k8s.io/client-go/informers/batch/v1beta1",
-      "Rev": "e698488786cd6a99da2e26feb7c1669753727963"
-    },
-    {
-      "ImportPath": "k8s.io/client-go/informers/batch/v2alpha1",
-      "Rev": "e698488786cd6a99da2e26feb7c1669753727963"
-    },
-    {
-      "ImportPath": "k8s.io/client-go/informers/certificates",
-      "Rev": "e698488786cd6a99da2e26feb7c1669753727963"
-    },
-    {
-      "ImportPath": "k8s.io/client-go/informers/certificates/v1beta1",
-      "Rev": "e698488786cd6a99da2e26feb7c1669753727963"
-    },
-    {
-      "ImportPath": "k8s.io/client-go/informers/core",
-      "Rev": "e698488786cd6a99da2e26feb7c1669753727963"
-    },
-    {
-      "ImportPath": "k8s.io/client-go/informers/core/v1",
-      "Rev": "e698488786cd6a99da2e26feb7c1669753727963"
-    },
-    {
-      "ImportPath": "k8s.io/client-go/informers/extensions",
-      "Rev": "e698488786cd6a99da2e26feb7c1669753727963"
-    },
-    {
-      "ImportPath": "k8s.io/client-go/informers/extensions/v1beta1",
-      "Rev": "e698488786cd6a99da2e26feb7c1669753727963"
-    },
-    {
-      "ImportPath": "k8s.io/client-go/informers/internalinterfaces",
-      "Rev": "e698488786cd6a99da2e26feb7c1669753727963"
-    },
-    {
-      "ImportPath": "k8s.io/client-go/informers/networking",
-      "Rev": "e698488786cd6a99da2e26feb7c1669753727963"
-    },
-    {
-      "ImportPath": "k8s.io/client-go/informers/networking/v1",
-      "Rev": "e698488786cd6a99da2e26feb7c1669753727963"
-    },
-    {
-      "ImportPath": "k8s.io/client-go/informers/policy",
-      "Rev": "e698488786cd6a99da2e26feb7c1669753727963"
-    },
-    {
-      "ImportPath": "k8s.io/client-go/informers/policy/v1beta1",
-      "Rev": "e698488786cd6a99da2e26feb7c1669753727963"
-    },
-    {
-      "ImportPath": "k8s.io/client-go/informers/rbac",
-      "Rev": "e698488786cd6a99da2e26feb7c1669753727963"
-    },
-    {
-      "ImportPath": "k8s.io/client-go/informers/rbac/v1",
-      "Rev": "e698488786cd6a99da2e26feb7c1669753727963"
-    },
-    {
-      "ImportPath": "k8s.io/client-go/informers/rbac/v1alpha1",
-      "Rev": "e698488786cd6a99da2e26feb7c1669753727963"
-    },
-    {
-      "ImportPath": "k8s.io/client-go/informers/rbac/v1beta1",
-      "Rev": "e698488786cd6a99da2e26feb7c1669753727963"
-    },
-    {
-      "ImportPath": "k8s.io/client-go/informers/scheduling",
-      "Rev": "e698488786cd6a99da2e26feb7c1669753727963"
-    },
-    {
-      "ImportPath": "k8s.io/client-go/informers/scheduling/v1alpha1",
-      "Rev": "e698488786cd6a99da2e26feb7c1669753727963"
-    },
-    {
-      "ImportPath": "k8s.io/client-go/informers/settings",
-      "Rev": "e698488786cd6a99da2e26feb7c1669753727963"
-    },
-    {
-      "ImportPath": "k8s.io/client-go/informers/settings/v1alpha1",
-      "Rev": "e698488786cd6a99da2e26feb7c1669753727963"
-    },
-    {
-      "ImportPath": "k8s.io/client-go/informers/storage",
-      "Rev": "e698488786cd6a99da2e26feb7c1669753727963"
-    },
-    {
-      "ImportPath": "k8s.io/client-go/informers/storage/v1",
-      "Rev": "e698488786cd6a99da2e26feb7c1669753727963"
-    },
-    {
-      "ImportPath": "k8s.io/client-go/informers/storage/v1beta1",
-      "Rev": "e698488786cd6a99da2e26feb7c1669753727963"
-    },
-    {
-      "ImportPath": "k8s.io/client-go/kubernetes",
-      "Rev": "e698488786cd6a99da2e26feb7c1669753727963"
-    },
-    {
-      "ImportPath": "k8s.io/client-go/kubernetes/scheme",
-      "Rev": "e698488786cd6a99da2e26feb7c1669753727963"
-    },
-    {
-      "ImportPath": "k8s.io/client-go/kubernetes/typed/admissionregistration/v1alpha1",
-      "Rev": "e698488786cd6a99da2e26feb7c1669753727963"
-    },
-    {
-      "ImportPath": "k8s.io/client-go/kubernetes/typed/apps/v1beta1",
-      "Rev": "e698488786cd6a99da2e26feb7c1669753727963"
-    },
-    {
-      "ImportPath": "k8s.io/client-go/kubernetes/typed/apps/v1beta2",
-      "Rev": "e698488786cd6a99da2e26feb7c1669753727963"
-    },
-    {
-      "ImportPath": "k8s.io/client-go/kubernetes/typed/authentication/v1",
-      "Rev": "e698488786cd6a99da2e26feb7c1669753727963"
-    },
-    {
-      "ImportPath": "k8s.io/client-go/kubernetes/typed/authentication/v1beta1",
-      "Rev": "e698488786cd6a99da2e26feb7c1669753727963"
-    },
-    {
-      "ImportPath": "k8s.io/client-go/kubernetes/typed/authorization/v1",
-      "Rev": "e698488786cd6a99da2e26feb7c1669753727963"
-    },
-    {
-      "ImportPath": "k8s.io/client-go/kubernetes/typed/authorization/v1beta1",
-      "Rev": "e698488786cd6a99da2e26feb7c1669753727963"
-    },
-    {
-      "ImportPath": "k8s.io/client-go/kubernetes/typed/autoscaling/v1",
-      "Rev": "e698488786cd6a99da2e26feb7c1669753727963"
-    },
-    {
-      "ImportPath": "k8s.io/client-go/kubernetes/typed/autoscaling/v2alpha1",
-      "Rev": "e698488786cd6a99da2e26feb7c1669753727963"
-    },
-    {
-      "ImportPath": "k8s.io/client-go/kubernetes/typed/batch/v1",
-      "Rev": "e698488786cd6a99da2e26feb7c1669753727963"
-    },
-    {
-      "ImportPath": "k8s.io/client-go/kubernetes/typed/batch/v1beta1",
-      "Rev": "e698488786cd6a99da2e26feb7c1669753727963"
-    },
-    {
-      "ImportPath": "k8s.io/client-go/kubernetes/typed/batch/v2alpha1",
-      "Rev": "e698488786cd6a99da2e26feb7c1669753727963"
-    },
-    {
-      "ImportPath": "k8s.io/client-go/kubernetes/typed/certificates/v1beta1",
-      "Rev": "e698488786cd6a99da2e26feb7c1669753727963"
-    },
-    {
-      "ImportPath": "k8s.io/client-go/kubernetes/typed/core/v1",
-      "Rev": "e698488786cd6a99da2e26feb7c1669753727963"
-    },
-    {
-      "ImportPath": "k8s.io/client-go/kubernetes/typed/extensions/v1beta1",
-      "Rev": "e698488786cd6a99da2e26feb7c1669753727963"
-    },
-    {
-      "ImportPath": "k8s.io/client-go/kubernetes/typed/networking/v1",
-      "Rev": "e698488786cd6a99da2e26feb7c1669753727963"
-    },
-    {
-      "ImportPath": "k8s.io/client-go/kubernetes/typed/policy/v1beta1",
-      "Rev": "e698488786cd6a99da2e26feb7c1669753727963"
-    },
-    {
-      "ImportPath": "k8s.io/client-go/kubernetes/typed/rbac/v1",
-      "Rev": "e698488786cd6a99da2e26feb7c1669753727963"
-    },
-    {
-      "ImportPath": "k8s.io/client-go/kubernetes/typed/rbac/v1alpha1",
-      "Rev": "e698488786cd6a99da2e26feb7c1669753727963"
-    },
-    {
-      "ImportPath": "k8s.io/client-go/kubernetes/typed/rbac/v1beta1",
-      "Rev": "e698488786cd6a99da2e26feb7c1669753727963"
-    },
-    {
-      "ImportPath": "k8s.io/client-go/kubernetes/typed/scheduling/v1alpha1",
-      "Rev": "e698488786cd6a99da2e26feb7c1669753727963"
-    },
-    {
-      "ImportPath": "k8s.io/client-go/kubernetes/typed/settings/v1alpha1",
-      "Rev": "e698488786cd6a99da2e26feb7c1669753727963"
-    },
-    {
-      "ImportPath": "k8s.io/client-go/kubernetes/typed/storage/v1",
-      "Rev": "e698488786cd6a99da2e26feb7c1669753727963"
-    },
-    {
-      "ImportPath": "k8s.io/client-go/kubernetes/typed/storage/v1beta1",
-      "Rev": "e698488786cd6a99da2e26feb7c1669753727963"
-    },
-    {
-      "ImportPath": "k8s.io/client-go/listers/admissionregistration/v1alpha1",
-      "Rev": "e698488786cd6a99da2e26feb7c1669753727963"
-    },
-    {
-      "ImportPath": "k8s.io/client-go/listers/apps/v1beta1",
-      "Rev": "e698488786cd6a99da2e26feb7c1669753727963"
-    },
-    {
-      "ImportPath": "k8s.io/client-go/listers/apps/v1beta2",
-      "Rev": "e698488786cd6a99da2e26feb7c1669753727963"
-    },
-    {
-      "ImportPath": "k8s.io/client-go/listers/autoscaling/v1",
-      "Rev": "e698488786cd6a99da2e26feb7c1669753727963"
-    },
-    {
-      "ImportPath": "k8s.io/client-go/listers/autoscaling/v2alpha1",
-      "Rev": "e698488786cd6a99da2e26feb7c1669753727963"
-    },
-    {
-      "ImportPath": "k8s.io/client-go/listers/batch/v1",
-      "Rev": "e698488786cd6a99da2e26feb7c1669753727963"
-    },
-    {
-      "ImportPath": "k8s.io/client-go/listers/batch/v1beta1",
-      "Rev": "e698488786cd6a99da2e26feb7c1669753727963"
-    },
-    {
-      "ImportPath": "k8s.io/client-go/listers/batch/v2alpha1",
-      "Rev": "e698488786cd6a99da2e26feb7c1669753727963"
-    },
-    {
-      "ImportPath": "k8s.io/client-go/listers/certificates/v1beta1",
-      "Rev": "e698488786cd6a99da2e26feb7c1669753727963"
-    },
-    {
-      "ImportPath": "k8s.io/client-go/listers/core/v1",
-      "Rev": "e698488786cd6a99da2e26feb7c1669753727963"
-    },
-    {
-      "ImportPath": "k8s.io/client-go/listers/extensions/v1beta1",
-      "Rev": "e698488786cd6a99da2e26feb7c1669753727963"
-    },
-    {
-      "ImportPath": "k8s.io/client-go/listers/networking/v1",
-      "Rev": "e698488786cd6a99da2e26feb7c1669753727963"
-    },
-    {
-      "ImportPath": "k8s.io/client-go/listers/policy/v1beta1",
-      "Rev": "e698488786cd6a99da2e26feb7c1669753727963"
-    },
-    {
-      "ImportPath": "k8s.io/client-go/listers/rbac/v1",
-      "Rev": "e698488786cd6a99da2e26feb7c1669753727963"
-    },
-    {
-      "ImportPath": "k8s.io/client-go/listers/rbac/v1alpha1",
-      "Rev": "e698488786cd6a99da2e26feb7c1669753727963"
-    },
-    {
-      "ImportPath": "k8s.io/client-go/listers/rbac/v1beta1",
-      "Rev": "e698488786cd6a99da2e26feb7c1669753727963"
-    },
-    {
-      "ImportPath": "k8s.io/client-go/listers/scheduling/v1alpha1",
-      "Rev": "e698488786cd6a99da2e26feb7c1669753727963"
-    },
-    {
-      "ImportPath": "k8s.io/client-go/listers/settings/v1alpha1",
-      "Rev": "e698488786cd6a99da2e26feb7c1669753727963"
-    },
-    {
-      "ImportPath": "k8s.io/client-go/listers/storage/v1",
-      "Rev": "e698488786cd6a99da2e26feb7c1669753727963"
-    },
-    {
-      "ImportPath": "k8s.io/client-go/listers/storage/v1beta1",
-      "Rev": "e698488786cd6a99da2e26feb7c1669753727963"
-    },
-    {
-      "ImportPath": "k8s.io/client-go/pkg/version",
-      "Rev": "e698488786cd6a99da2e26feb7c1669753727963"
-    },
-    {
-      "ImportPath": "k8s.io/client-go/rest",
-      "Rev": "e698488786cd6a99da2e26feb7c1669753727963"
-    },
-    {
-      "ImportPath": "k8s.io/client-go/rest/watch",
-      "Rev": "e698488786cd6a99da2e26feb7c1669753727963"
-    },
-    {
-      "ImportPath": "k8s.io/client-go/testing",
-      "Rev": "e698488786cd6a99da2e26feb7c1669753727963"
-    },
-    {
-      "ImportPath": "k8s.io/client-go/tools/auth",
-      "Rev": "e698488786cd6a99da2e26feb7c1669753727963"
-    },
-    {
-      "ImportPath": "k8s.io/client-go/tools/cache",
-      "Rev": "e698488786cd6a99da2e26feb7c1669753727963"
-    },
-    {
-      "ImportPath": "k8s.io/client-go/tools/clientcmd",
-      "Rev": "e698488786cd6a99da2e26feb7c1669753727963"
-    },
-    {
-      "ImportPath": "k8s.io/client-go/tools/clientcmd/api",
-      "Rev": "e698488786cd6a99da2e26feb7c1669753727963"
-    },
-    {
-      "ImportPath": "k8s.io/client-go/tools/clientcmd/api/latest",
-      "Rev": "e698488786cd6a99da2e26feb7c1669753727963"
-    },
-    {
-      "ImportPath": "k8s.io/client-go/tools/clientcmd/api/v1",
-      "Rev": "e698488786cd6a99da2e26feb7c1669753727963"
-    },
-    {
-      "ImportPath": "k8s.io/client-go/tools/metrics",
-      "Rev": "e698488786cd6a99da2e26feb7c1669753727963"
-    },
-    {
-      "ImportPath": "k8s.io/client-go/tools/pager",
-      "Rev": "e698488786cd6a99da2e26feb7c1669753727963"
-    },
-    {
-      "ImportPath": "k8s.io/client-go/tools/reference",
-      "Rev": "e698488786cd6a99da2e26feb7c1669753727963"
-    },
-    {
-      "ImportPath": "k8s.io/client-go/transport",
-      "Rev": "e698488786cd6a99da2e26feb7c1669753727963"
-    },
-    {
-      "ImportPath": "k8s.io/client-go/util/cert",
-      "Rev": "e698488786cd6a99da2e26feb7c1669753727963"
-    },
-    {
-      "ImportPath": "k8s.io/client-go/util/flowcontrol",
-      "Rev": "e698488786cd6a99da2e26feb7c1669753727963"
-    },
-    {
-      "ImportPath": "k8s.io/client-go/util/homedir",
-      "Rev": "e698488786cd6a99da2e26feb7c1669753727963"
-    },
-    {
-      "ImportPath": "k8s.io/client-go/util/integer",
-      "Rev": "e698488786cd6a99da2e26feb7c1669753727963"
-    },
-    {
-      "ImportPath": "k8s.io/kube-openapi/pkg/builder",
-      "Rev": "80f07ef71bb4f781233c65aa8d0369e4ecafab87"
-    },
-    {
-      "ImportPath": "k8s.io/kube-openapi/pkg/common",
-      "Rev": "80f07ef71bb4f781233c65aa8d0369e4ecafab87"
-    },
-    {
-      "ImportPath": "k8s.io/kube-openapi/pkg/handler",
-      "Rev": "80f07ef71bb4f781233c65aa8d0369e4ecafab87"
-    },
-    {
-      "ImportPath": "k8s.io/kube-openapi/pkg/util",
-      "Rev": "80f07ef71bb4f781233c65aa8d0369e4ecafab87"
-    }
-  ]
-=======
 	"ImportPath": "k8s.io/sample-apiserver",
 	"GoVersion": "go1.8",
 	"GodepVersion": "v79",
@@ -1990,1023 +476,1023 @@
 		},
 		{
 			"ImportPath": "k8s.io/api/admissionregistration/v1alpha1",
-			"Rev": "cadaf100c0a3dd6b254f320d6d651df079ec8e0a"
+			"Rev": "fe29995db37613b9c5b2a647544cf627bfa8d299"
 		},
 		{
 			"ImportPath": "k8s.io/api/apps/v1beta1",
-			"Rev": "cadaf100c0a3dd6b254f320d6d651df079ec8e0a"
+			"Rev": "fe29995db37613b9c5b2a647544cf627bfa8d299"
 		},
 		{
 			"ImportPath": "k8s.io/api/apps/v1beta2",
-			"Rev": "cadaf100c0a3dd6b254f320d6d651df079ec8e0a"
+			"Rev": "fe29995db37613b9c5b2a647544cf627bfa8d299"
 		},
 		{
 			"ImportPath": "k8s.io/api/authentication/v1",
-			"Rev": "cadaf100c0a3dd6b254f320d6d651df079ec8e0a"
+			"Rev": "fe29995db37613b9c5b2a647544cf627bfa8d299"
 		},
 		{
 			"ImportPath": "k8s.io/api/authentication/v1beta1",
-			"Rev": "cadaf100c0a3dd6b254f320d6d651df079ec8e0a"
+			"Rev": "fe29995db37613b9c5b2a647544cf627bfa8d299"
 		},
 		{
 			"ImportPath": "k8s.io/api/authorization/v1",
-			"Rev": "cadaf100c0a3dd6b254f320d6d651df079ec8e0a"
+			"Rev": "fe29995db37613b9c5b2a647544cf627bfa8d299"
 		},
 		{
 			"ImportPath": "k8s.io/api/authorization/v1beta1",
-			"Rev": "cadaf100c0a3dd6b254f320d6d651df079ec8e0a"
+			"Rev": "fe29995db37613b9c5b2a647544cf627bfa8d299"
 		},
 		{
 			"ImportPath": "k8s.io/api/autoscaling/v1",
-			"Rev": "cadaf100c0a3dd6b254f320d6d651df079ec8e0a"
+			"Rev": "fe29995db37613b9c5b2a647544cf627bfa8d299"
 		},
 		{
 			"ImportPath": "k8s.io/api/autoscaling/v2beta1",
-			"Rev": "cadaf100c0a3dd6b254f320d6d651df079ec8e0a"
+			"Rev": "fe29995db37613b9c5b2a647544cf627bfa8d299"
 		},
 		{
 			"ImportPath": "k8s.io/api/batch/v1",
-			"Rev": "cadaf100c0a3dd6b254f320d6d651df079ec8e0a"
+			"Rev": "fe29995db37613b9c5b2a647544cf627bfa8d299"
 		},
 		{
 			"ImportPath": "k8s.io/api/batch/v1beta1",
-			"Rev": "cadaf100c0a3dd6b254f320d6d651df079ec8e0a"
+			"Rev": "fe29995db37613b9c5b2a647544cf627bfa8d299"
 		},
 		{
 			"ImportPath": "k8s.io/api/batch/v2alpha1",
-			"Rev": "cadaf100c0a3dd6b254f320d6d651df079ec8e0a"
+			"Rev": "fe29995db37613b9c5b2a647544cf627bfa8d299"
 		},
 		{
 			"ImportPath": "k8s.io/api/certificates/v1beta1",
-			"Rev": "cadaf100c0a3dd6b254f320d6d651df079ec8e0a"
+			"Rev": "fe29995db37613b9c5b2a647544cf627bfa8d299"
 		},
 		{
 			"ImportPath": "k8s.io/api/core/v1",
-			"Rev": "cadaf100c0a3dd6b254f320d6d651df079ec8e0a"
+			"Rev": "fe29995db37613b9c5b2a647544cf627bfa8d299"
 		},
 		{
 			"ImportPath": "k8s.io/api/extensions/v1beta1",
-			"Rev": "cadaf100c0a3dd6b254f320d6d651df079ec8e0a"
+			"Rev": "fe29995db37613b9c5b2a647544cf627bfa8d299"
 		},
 		{
 			"ImportPath": "k8s.io/api/networking/v1",
-			"Rev": "cadaf100c0a3dd6b254f320d6d651df079ec8e0a"
+			"Rev": "fe29995db37613b9c5b2a647544cf627bfa8d299"
 		},
 		{
 			"ImportPath": "k8s.io/api/policy/v1beta1",
-			"Rev": "cadaf100c0a3dd6b254f320d6d651df079ec8e0a"
+			"Rev": "fe29995db37613b9c5b2a647544cf627bfa8d299"
 		},
 		{
 			"ImportPath": "k8s.io/api/rbac/v1",
-			"Rev": "cadaf100c0a3dd6b254f320d6d651df079ec8e0a"
+			"Rev": "fe29995db37613b9c5b2a647544cf627bfa8d299"
 		},
 		{
 			"ImportPath": "k8s.io/api/rbac/v1alpha1",
-			"Rev": "cadaf100c0a3dd6b254f320d6d651df079ec8e0a"
+			"Rev": "fe29995db37613b9c5b2a647544cf627bfa8d299"
 		},
 		{
 			"ImportPath": "k8s.io/api/rbac/v1beta1",
-			"Rev": "cadaf100c0a3dd6b254f320d6d651df079ec8e0a"
+			"Rev": "fe29995db37613b9c5b2a647544cf627bfa8d299"
 		},
 		{
 			"ImportPath": "k8s.io/api/scheduling/v1alpha1",
-			"Rev": "cadaf100c0a3dd6b254f320d6d651df079ec8e0a"
+			"Rev": "fe29995db37613b9c5b2a647544cf627bfa8d299"
 		},
 		{
 			"ImportPath": "k8s.io/api/settings/v1alpha1",
-			"Rev": "cadaf100c0a3dd6b254f320d6d651df079ec8e0a"
+			"Rev": "fe29995db37613b9c5b2a647544cf627bfa8d299"
 		},
 		{
 			"ImportPath": "k8s.io/api/storage/v1",
-			"Rev": "cadaf100c0a3dd6b254f320d6d651df079ec8e0a"
+			"Rev": "fe29995db37613b9c5b2a647544cf627bfa8d299"
 		},
 		{
 			"ImportPath": "k8s.io/api/storage/v1beta1",
-			"Rev": "cadaf100c0a3dd6b254f320d6d651df079ec8e0a"
+			"Rev": "fe29995db37613b9c5b2a647544cf627bfa8d299"
 		},
 		{
 			"ImportPath": "k8s.io/apimachinery/pkg/api/equality",
-			"Rev": "3b05bbfa0a45413bfa184edbf9af617e277962fb"
+			"Rev": "9d38e20d609d27e00d4ec18f7b9db67105a2bde0"
 		},
 		{
 			"ImportPath": "k8s.io/apimachinery/pkg/api/errors",
-			"Rev": "3b05bbfa0a45413bfa184edbf9af617e277962fb"
+			"Rev": "9d38e20d609d27e00d4ec18f7b9db67105a2bde0"
 		},
 		{
 			"ImportPath": "k8s.io/apimachinery/pkg/api/meta",
-			"Rev": "3b05bbfa0a45413bfa184edbf9af617e277962fb"
+			"Rev": "9d38e20d609d27e00d4ec18f7b9db67105a2bde0"
 		},
 		{
 			"ImportPath": "k8s.io/apimachinery/pkg/api/resource",
-			"Rev": "3b05bbfa0a45413bfa184edbf9af617e277962fb"
+			"Rev": "9d38e20d609d27e00d4ec18f7b9db67105a2bde0"
 		},
 		{
 			"ImportPath": "k8s.io/apimachinery/pkg/api/testing",
-			"Rev": "3b05bbfa0a45413bfa184edbf9af617e277962fb"
+			"Rev": "9d38e20d609d27e00d4ec18f7b9db67105a2bde0"
 		},
 		{
 			"ImportPath": "k8s.io/apimachinery/pkg/api/testing/fuzzer",
-			"Rev": "3b05bbfa0a45413bfa184edbf9af617e277962fb"
+			"Rev": "9d38e20d609d27e00d4ec18f7b9db67105a2bde0"
 		},
 		{
 			"ImportPath": "k8s.io/apimachinery/pkg/api/testing/roundtrip",
-			"Rev": "3b05bbfa0a45413bfa184edbf9af617e277962fb"
+			"Rev": "9d38e20d609d27e00d4ec18f7b9db67105a2bde0"
 		},
 		{
 			"ImportPath": "k8s.io/apimachinery/pkg/api/validation",
-			"Rev": "3b05bbfa0a45413bfa184edbf9af617e277962fb"
+			"Rev": "9d38e20d609d27e00d4ec18f7b9db67105a2bde0"
 		},
 		{
 			"ImportPath": "k8s.io/apimachinery/pkg/api/validation/path",
-			"Rev": "3b05bbfa0a45413bfa184edbf9af617e277962fb"
+			"Rev": "9d38e20d609d27e00d4ec18f7b9db67105a2bde0"
 		},
 		{
 			"ImportPath": "k8s.io/apimachinery/pkg/apimachinery",
-			"Rev": "3b05bbfa0a45413bfa184edbf9af617e277962fb"
+			"Rev": "9d38e20d609d27e00d4ec18f7b9db67105a2bde0"
 		},
 		{
 			"ImportPath": "k8s.io/apimachinery/pkg/apimachinery/announced",
-			"Rev": "3b05bbfa0a45413bfa184edbf9af617e277962fb"
+			"Rev": "9d38e20d609d27e00d4ec18f7b9db67105a2bde0"
 		},
 		{
 			"ImportPath": "k8s.io/apimachinery/pkg/apimachinery/registered",
-			"Rev": "3b05bbfa0a45413bfa184edbf9af617e277962fb"
+			"Rev": "9d38e20d609d27e00d4ec18f7b9db67105a2bde0"
 		},
 		{
 			"ImportPath": "k8s.io/apimachinery/pkg/apis/meta/fuzzer",
-			"Rev": "3b05bbfa0a45413bfa184edbf9af617e277962fb"
+			"Rev": "9d38e20d609d27e00d4ec18f7b9db67105a2bde0"
 		},
 		{
 			"ImportPath": "k8s.io/apimachinery/pkg/apis/meta/internalversion",
-			"Rev": "3b05bbfa0a45413bfa184edbf9af617e277962fb"
+			"Rev": "9d38e20d609d27e00d4ec18f7b9db67105a2bde0"
 		},
 		{
 			"ImportPath": "k8s.io/apimachinery/pkg/apis/meta/v1",
-			"Rev": "3b05bbfa0a45413bfa184edbf9af617e277962fb"
+			"Rev": "9d38e20d609d27e00d4ec18f7b9db67105a2bde0"
 		},
 		{
 			"ImportPath": "k8s.io/apimachinery/pkg/apis/meta/v1/unstructured",
-			"Rev": "3b05bbfa0a45413bfa184edbf9af617e277962fb"
+			"Rev": "9d38e20d609d27e00d4ec18f7b9db67105a2bde0"
 		},
 		{
 			"ImportPath": "k8s.io/apimachinery/pkg/apis/meta/v1/validation",
-			"Rev": "3b05bbfa0a45413bfa184edbf9af617e277962fb"
+			"Rev": "9d38e20d609d27e00d4ec18f7b9db67105a2bde0"
 		},
 		{
 			"ImportPath": "k8s.io/apimachinery/pkg/apis/meta/v1alpha1",
-			"Rev": "3b05bbfa0a45413bfa184edbf9af617e277962fb"
+			"Rev": "9d38e20d609d27e00d4ec18f7b9db67105a2bde0"
 		},
 		{
 			"ImportPath": "k8s.io/apimachinery/pkg/conversion",
-			"Rev": "3b05bbfa0a45413bfa184edbf9af617e277962fb"
+			"Rev": "9d38e20d609d27e00d4ec18f7b9db67105a2bde0"
 		},
 		{
 			"ImportPath": "k8s.io/apimachinery/pkg/conversion/queryparams",
-			"Rev": "3b05bbfa0a45413bfa184edbf9af617e277962fb"
+			"Rev": "9d38e20d609d27e00d4ec18f7b9db67105a2bde0"
 		},
 		{
 			"ImportPath": "k8s.io/apimachinery/pkg/conversion/unstructured",
-			"Rev": "3b05bbfa0a45413bfa184edbf9af617e277962fb"
+			"Rev": "9d38e20d609d27e00d4ec18f7b9db67105a2bde0"
 		},
 		{
 			"ImportPath": "k8s.io/apimachinery/pkg/fields",
-			"Rev": "3b05bbfa0a45413bfa184edbf9af617e277962fb"
+			"Rev": "9d38e20d609d27e00d4ec18f7b9db67105a2bde0"
 		},
 		{
 			"ImportPath": "k8s.io/apimachinery/pkg/labels",
-			"Rev": "3b05bbfa0a45413bfa184edbf9af617e277962fb"
+			"Rev": "9d38e20d609d27e00d4ec18f7b9db67105a2bde0"
 		},
 		{
 			"ImportPath": "k8s.io/apimachinery/pkg/runtime",
-			"Rev": "3b05bbfa0a45413bfa184edbf9af617e277962fb"
+			"Rev": "9d38e20d609d27e00d4ec18f7b9db67105a2bde0"
 		},
 		{
 			"ImportPath": "k8s.io/apimachinery/pkg/runtime/schema",
-			"Rev": "3b05bbfa0a45413bfa184edbf9af617e277962fb"
+			"Rev": "9d38e20d609d27e00d4ec18f7b9db67105a2bde0"
 		},
 		{
 			"ImportPath": "k8s.io/apimachinery/pkg/runtime/serializer",
-			"Rev": "3b05bbfa0a45413bfa184edbf9af617e277962fb"
+			"Rev": "9d38e20d609d27e00d4ec18f7b9db67105a2bde0"
 		},
 		{
 			"ImportPath": "k8s.io/apimachinery/pkg/runtime/serializer/json",
-			"Rev": "3b05bbfa0a45413bfa184edbf9af617e277962fb"
+			"Rev": "9d38e20d609d27e00d4ec18f7b9db67105a2bde0"
 		},
 		{
 			"ImportPath": "k8s.io/apimachinery/pkg/runtime/serializer/protobuf",
-			"Rev": "3b05bbfa0a45413bfa184edbf9af617e277962fb"
+			"Rev": "9d38e20d609d27e00d4ec18f7b9db67105a2bde0"
 		},
 		{
 			"ImportPath": "k8s.io/apimachinery/pkg/runtime/serializer/recognizer",
-			"Rev": "3b05bbfa0a45413bfa184edbf9af617e277962fb"
+			"Rev": "9d38e20d609d27e00d4ec18f7b9db67105a2bde0"
 		},
 		{
 			"ImportPath": "k8s.io/apimachinery/pkg/runtime/serializer/streaming",
-			"Rev": "3b05bbfa0a45413bfa184edbf9af617e277962fb"
+			"Rev": "9d38e20d609d27e00d4ec18f7b9db67105a2bde0"
 		},
 		{
 			"ImportPath": "k8s.io/apimachinery/pkg/runtime/serializer/versioning",
-			"Rev": "3b05bbfa0a45413bfa184edbf9af617e277962fb"
+			"Rev": "9d38e20d609d27e00d4ec18f7b9db67105a2bde0"
 		},
 		{
 			"ImportPath": "k8s.io/apimachinery/pkg/selection",
-			"Rev": "3b05bbfa0a45413bfa184edbf9af617e277962fb"
+			"Rev": "9d38e20d609d27e00d4ec18f7b9db67105a2bde0"
 		},
 		{
 			"ImportPath": "k8s.io/apimachinery/pkg/types",
-			"Rev": "3b05bbfa0a45413bfa184edbf9af617e277962fb"
+			"Rev": "9d38e20d609d27e00d4ec18f7b9db67105a2bde0"
 		},
 		{
 			"ImportPath": "k8s.io/apimachinery/pkg/util/cache",
-			"Rev": "3b05bbfa0a45413bfa184edbf9af617e277962fb"
+			"Rev": "9d38e20d609d27e00d4ec18f7b9db67105a2bde0"
 		},
 		{
 			"ImportPath": "k8s.io/apimachinery/pkg/util/clock",
-			"Rev": "3b05bbfa0a45413bfa184edbf9af617e277962fb"
+			"Rev": "9d38e20d609d27e00d4ec18f7b9db67105a2bde0"
 		},
 		{
 			"ImportPath": "k8s.io/apimachinery/pkg/util/diff",
-			"Rev": "3b05bbfa0a45413bfa184edbf9af617e277962fb"
+			"Rev": "9d38e20d609d27e00d4ec18f7b9db67105a2bde0"
 		},
 		{
 			"ImportPath": "k8s.io/apimachinery/pkg/util/errors",
-			"Rev": "3b05bbfa0a45413bfa184edbf9af617e277962fb"
+			"Rev": "9d38e20d609d27e00d4ec18f7b9db67105a2bde0"
 		},
 		{
 			"ImportPath": "k8s.io/apimachinery/pkg/util/framer",
-			"Rev": "3b05bbfa0a45413bfa184edbf9af617e277962fb"
+			"Rev": "9d38e20d609d27e00d4ec18f7b9db67105a2bde0"
 		},
 		{
 			"ImportPath": "k8s.io/apimachinery/pkg/util/httpstream",
-			"Rev": "3b05bbfa0a45413bfa184edbf9af617e277962fb"
+			"Rev": "9d38e20d609d27e00d4ec18f7b9db67105a2bde0"
 		},
 		{
 			"ImportPath": "k8s.io/apimachinery/pkg/util/intstr",
-			"Rev": "3b05bbfa0a45413bfa184edbf9af617e277962fb"
+			"Rev": "9d38e20d609d27e00d4ec18f7b9db67105a2bde0"
 		},
 		{
 			"ImportPath": "k8s.io/apimachinery/pkg/util/json",
-			"Rev": "3b05bbfa0a45413bfa184edbf9af617e277962fb"
+			"Rev": "9d38e20d609d27e00d4ec18f7b9db67105a2bde0"
 		},
 		{
 			"ImportPath": "k8s.io/apimachinery/pkg/util/mergepatch",
-			"Rev": "3b05bbfa0a45413bfa184edbf9af617e277962fb"
+			"Rev": "9d38e20d609d27e00d4ec18f7b9db67105a2bde0"
 		},
 		{
 			"ImportPath": "k8s.io/apimachinery/pkg/util/net",
-			"Rev": "3b05bbfa0a45413bfa184edbf9af617e277962fb"
+			"Rev": "9d38e20d609d27e00d4ec18f7b9db67105a2bde0"
 		},
 		{
 			"ImportPath": "k8s.io/apimachinery/pkg/util/proxy",
-			"Rev": "3b05bbfa0a45413bfa184edbf9af617e277962fb"
+			"Rev": "9d38e20d609d27e00d4ec18f7b9db67105a2bde0"
 		},
 		{
 			"ImportPath": "k8s.io/apimachinery/pkg/util/rand",
-			"Rev": "3b05bbfa0a45413bfa184edbf9af617e277962fb"
+			"Rev": "9d38e20d609d27e00d4ec18f7b9db67105a2bde0"
 		},
 		{
 			"ImportPath": "k8s.io/apimachinery/pkg/util/runtime",
-			"Rev": "3b05bbfa0a45413bfa184edbf9af617e277962fb"
+			"Rev": "9d38e20d609d27e00d4ec18f7b9db67105a2bde0"
 		},
 		{
 			"ImportPath": "k8s.io/apimachinery/pkg/util/sets",
-			"Rev": "3b05bbfa0a45413bfa184edbf9af617e277962fb"
+			"Rev": "9d38e20d609d27e00d4ec18f7b9db67105a2bde0"
 		},
 		{
 			"ImportPath": "k8s.io/apimachinery/pkg/util/strategicpatch",
-			"Rev": "3b05bbfa0a45413bfa184edbf9af617e277962fb"
+			"Rev": "9d38e20d609d27e00d4ec18f7b9db67105a2bde0"
 		},
 		{
 			"ImportPath": "k8s.io/apimachinery/pkg/util/uuid",
-			"Rev": "3b05bbfa0a45413bfa184edbf9af617e277962fb"
+			"Rev": "9d38e20d609d27e00d4ec18f7b9db67105a2bde0"
 		},
 		{
 			"ImportPath": "k8s.io/apimachinery/pkg/util/validation",
-			"Rev": "3b05bbfa0a45413bfa184edbf9af617e277962fb"
+			"Rev": "9d38e20d609d27e00d4ec18f7b9db67105a2bde0"
 		},
 		{
 			"ImportPath": "k8s.io/apimachinery/pkg/util/validation/field",
-			"Rev": "3b05bbfa0a45413bfa184edbf9af617e277962fb"
+			"Rev": "9d38e20d609d27e00d4ec18f7b9db67105a2bde0"
 		},
 		{
 			"ImportPath": "k8s.io/apimachinery/pkg/util/wait",
-			"Rev": "3b05bbfa0a45413bfa184edbf9af617e277962fb"
+			"Rev": "9d38e20d609d27e00d4ec18f7b9db67105a2bde0"
 		},
 		{
 			"ImportPath": "k8s.io/apimachinery/pkg/util/yaml",
-			"Rev": "3b05bbfa0a45413bfa184edbf9af617e277962fb"
+			"Rev": "9d38e20d609d27e00d4ec18f7b9db67105a2bde0"
 		},
 		{
 			"ImportPath": "k8s.io/apimachinery/pkg/version",
-			"Rev": "3b05bbfa0a45413bfa184edbf9af617e277962fb"
+			"Rev": "9d38e20d609d27e00d4ec18f7b9db67105a2bde0"
 		},
 		{
 			"ImportPath": "k8s.io/apimachinery/pkg/watch",
-			"Rev": "3b05bbfa0a45413bfa184edbf9af617e277962fb"
+			"Rev": "9d38e20d609d27e00d4ec18f7b9db67105a2bde0"
 		},
 		{
 			"ImportPath": "k8s.io/apimachinery/third_party/forked/golang/json",
-			"Rev": "3b05bbfa0a45413bfa184edbf9af617e277962fb"
+			"Rev": "9d38e20d609d27e00d4ec18f7b9db67105a2bde0"
 		},
 		{
 			"ImportPath": "k8s.io/apimachinery/third_party/forked/golang/netutil",
-			"Rev": "3b05bbfa0a45413bfa184edbf9af617e277962fb"
+			"Rev": "9d38e20d609d27e00d4ec18f7b9db67105a2bde0"
 		},
 		{
 			"ImportPath": "k8s.io/apimachinery/third_party/forked/golang/reflect",
-			"Rev": "3b05bbfa0a45413bfa184edbf9af617e277962fb"
+			"Rev": "9d38e20d609d27e00d4ec18f7b9db67105a2bde0"
 		},
 		{
 			"ImportPath": "k8s.io/apiserver/pkg/admission",
-			"Rev": "c1e53d745d0fe45bf7d5d44697e6eface25fceca"
+			"Rev": "f9b476d61dbdf6474e3d42cc5e854d0d8b7f759e"
 		},
 		{
 			"ImportPath": "k8s.io/apiserver/pkg/admission/initializer",
-			"Rev": "c1e53d745d0fe45bf7d5d44697e6eface25fceca"
+			"Rev": "f9b476d61dbdf6474e3d42cc5e854d0d8b7f759e"
 		},
 		{
 			"ImportPath": "k8s.io/apiserver/pkg/admission/plugin/namespace/lifecycle",
-			"Rev": "c1e53d745d0fe45bf7d5d44697e6eface25fceca"
+			"Rev": "f9b476d61dbdf6474e3d42cc5e854d0d8b7f759e"
 		},
 		{
 			"ImportPath": "k8s.io/apiserver/pkg/apis/apiserver",
-			"Rev": "c1e53d745d0fe45bf7d5d44697e6eface25fceca"
+			"Rev": "f9b476d61dbdf6474e3d42cc5e854d0d8b7f759e"
 		},
 		{
 			"ImportPath": "k8s.io/apiserver/pkg/apis/apiserver/install",
-			"Rev": "c1e53d745d0fe45bf7d5d44697e6eface25fceca"
+			"Rev": "f9b476d61dbdf6474e3d42cc5e854d0d8b7f759e"
 		},
 		{
 			"ImportPath": "k8s.io/apiserver/pkg/apis/apiserver/v1alpha1",
-			"Rev": "c1e53d745d0fe45bf7d5d44697e6eface25fceca"
+			"Rev": "f9b476d61dbdf6474e3d42cc5e854d0d8b7f759e"
 		},
 		{
 			"ImportPath": "k8s.io/apiserver/pkg/apis/audit",
-			"Rev": "c1e53d745d0fe45bf7d5d44697e6eface25fceca"
+			"Rev": "f9b476d61dbdf6474e3d42cc5e854d0d8b7f759e"
 		},
 		{
 			"ImportPath": "k8s.io/apiserver/pkg/apis/audit/install",
-			"Rev": "c1e53d745d0fe45bf7d5d44697e6eface25fceca"
+			"Rev": "f9b476d61dbdf6474e3d42cc5e854d0d8b7f759e"
 		},
 		{
 			"ImportPath": "k8s.io/apiserver/pkg/apis/audit/v1alpha1",
-			"Rev": "c1e53d745d0fe45bf7d5d44697e6eface25fceca"
+			"Rev": "f9b476d61dbdf6474e3d42cc5e854d0d8b7f759e"
 		},
 		{
 			"ImportPath": "k8s.io/apiserver/pkg/apis/audit/v1beta1",
-			"Rev": "c1e53d745d0fe45bf7d5d44697e6eface25fceca"
+			"Rev": "f9b476d61dbdf6474e3d42cc5e854d0d8b7f759e"
 		},
 		{
 			"ImportPath": "k8s.io/apiserver/pkg/apis/audit/validation",
-			"Rev": "c1e53d745d0fe45bf7d5d44697e6eface25fceca"
+			"Rev": "f9b476d61dbdf6474e3d42cc5e854d0d8b7f759e"
 		},
 		{
 			"ImportPath": "k8s.io/apiserver/pkg/audit",
-			"Rev": "c1e53d745d0fe45bf7d5d44697e6eface25fceca"
+			"Rev": "f9b476d61dbdf6474e3d42cc5e854d0d8b7f759e"
 		},
 		{
 			"ImportPath": "k8s.io/apiserver/pkg/audit/policy",
-			"Rev": "c1e53d745d0fe45bf7d5d44697e6eface25fceca"
+			"Rev": "f9b476d61dbdf6474e3d42cc5e854d0d8b7f759e"
 		},
 		{
 			"ImportPath": "k8s.io/apiserver/pkg/authentication/authenticator",
-			"Rev": "c1e53d745d0fe45bf7d5d44697e6eface25fceca"
+			"Rev": "f9b476d61dbdf6474e3d42cc5e854d0d8b7f759e"
 		},
 		{
 			"ImportPath": "k8s.io/apiserver/pkg/authentication/authenticatorfactory",
-			"Rev": "c1e53d745d0fe45bf7d5d44697e6eface25fceca"
+			"Rev": "f9b476d61dbdf6474e3d42cc5e854d0d8b7f759e"
 		},
 		{
 			"ImportPath": "k8s.io/apiserver/pkg/authentication/group",
-			"Rev": "c1e53d745d0fe45bf7d5d44697e6eface25fceca"
+			"Rev": "f9b476d61dbdf6474e3d42cc5e854d0d8b7f759e"
 		},
 		{
 			"ImportPath": "k8s.io/apiserver/pkg/authentication/request/anonymous",
-			"Rev": "c1e53d745d0fe45bf7d5d44697e6eface25fceca"
+			"Rev": "f9b476d61dbdf6474e3d42cc5e854d0d8b7f759e"
 		},
 		{
 			"ImportPath": "k8s.io/apiserver/pkg/authentication/request/bearertoken",
-			"Rev": "c1e53d745d0fe45bf7d5d44697e6eface25fceca"
+			"Rev": "f9b476d61dbdf6474e3d42cc5e854d0d8b7f759e"
 		},
 		{
 			"ImportPath": "k8s.io/apiserver/pkg/authentication/request/headerrequest",
-			"Rev": "c1e53d745d0fe45bf7d5d44697e6eface25fceca"
+			"Rev": "f9b476d61dbdf6474e3d42cc5e854d0d8b7f759e"
 		},
 		{
 			"ImportPath": "k8s.io/apiserver/pkg/authentication/request/union",
-			"Rev": "c1e53d745d0fe45bf7d5d44697e6eface25fceca"
+			"Rev": "f9b476d61dbdf6474e3d42cc5e854d0d8b7f759e"
 		},
 		{
 			"ImportPath": "k8s.io/apiserver/pkg/authentication/request/websocket",
-			"Rev": "c1e53d745d0fe45bf7d5d44697e6eface25fceca"
+			"Rev": "f9b476d61dbdf6474e3d42cc5e854d0d8b7f759e"
 		},
 		{
 			"ImportPath": "k8s.io/apiserver/pkg/authentication/request/x509",
-			"Rev": "c1e53d745d0fe45bf7d5d44697e6eface25fceca"
+			"Rev": "f9b476d61dbdf6474e3d42cc5e854d0d8b7f759e"
 		},
 		{
 			"ImportPath": "k8s.io/apiserver/pkg/authentication/serviceaccount",
-			"Rev": "c1e53d745d0fe45bf7d5d44697e6eface25fceca"
+			"Rev": "f9b476d61dbdf6474e3d42cc5e854d0d8b7f759e"
 		},
 		{
 			"ImportPath": "k8s.io/apiserver/pkg/authentication/token/tokenfile",
-			"Rev": "c1e53d745d0fe45bf7d5d44697e6eface25fceca"
+			"Rev": "f9b476d61dbdf6474e3d42cc5e854d0d8b7f759e"
 		},
 		{
 			"ImportPath": "k8s.io/apiserver/pkg/authentication/user",
-			"Rev": "c1e53d745d0fe45bf7d5d44697e6eface25fceca"
+			"Rev": "f9b476d61dbdf6474e3d42cc5e854d0d8b7f759e"
 		},
 		{
 			"ImportPath": "k8s.io/apiserver/pkg/authorization/authorizer",
-			"Rev": "c1e53d745d0fe45bf7d5d44697e6eface25fceca"
+			"Rev": "f9b476d61dbdf6474e3d42cc5e854d0d8b7f759e"
 		},
 		{
 			"ImportPath": "k8s.io/apiserver/pkg/authorization/authorizerfactory",
-			"Rev": "c1e53d745d0fe45bf7d5d44697e6eface25fceca"
+			"Rev": "f9b476d61dbdf6474e3d42cc5e854d0d8b7f759e"
 		},
 		{
 			"ImportPath": "k8s.io/apiserver/pkg/authorization/union",
-			"Rev": "c1e53d745d0fe45bf7d5d44697e6eface25fceca"
+			"Rev": "f9b476d61dbdf6474e3d42cc5e854d0d8b7f759e"
 		},
 		{
 			"ImportPath": "k8s.io/apiserver/pkg/endpoints",
-			"Rev": "c1e53d745d0fe45bf7d5d44697e6eface25fceca"
+			"Rev": "f9b476d61dbdf6474e3d42cc5e854d0d8b7f759e"
 		},
 		{
 			"ImportPath": "k8s.io/apiserver/pkg/endpoints/discovery",
-			"Rev": "c1e53d745d0fe45bf7d5d44697e6eface25fceca"
+			"Rev": "f9b476d61dbdf6474e3d42cc5e854d0d8b7f759e"
 		},
 		{
 			"ImportPath": "k8s.io/apiserver/pkg/endpoints/filters",
-			"Rev": "c1e53d745d0fe45bf7d5d44697e6eface25fceca"
+			"Rev": "f9b476d61dbdf6474e3d42cc5e854d0d8b7f759e"
 		},
 		{
 			"ImportPath": "k8s.io/apiserver/pkg/endpoints/handlers",
-			"Rev": "c1e53d745d0fe45bf7d5d44697e6eface25fceca"
+			"Rev": "f9b476d61dbdf6474e3d42cc5e854d0d8b7f759e"
 		},
 		{
 			"ImportPath": "k8s.io/apiserver/pkg/endpoints/handlers/negotiation",
-			"Rev": "c1e53d745d0fe45bf7d5d44697e6eface25fceca"
+			"Rev": "f9b476d61dbdf6474e3d42cc5e854d0d8b7f759e"
 		},
 		{
 			"ImportPath": "k8s.io/apiserver/pkg/endpoints/handlers/responsewriters",
-			"Rev": "c1e53d745d0fe45bf7d5d44697e6eface25fceca"
+			"Rev": "f9b476d61dbdf6474e3d42cc5e854d0d8b7f759e"
 		},
 		{
 			"ImportPath": "k8s.io/apiserver/pkg/endpoints/metrics",
-			"Rev": "c1e53d745d0fe45bf7d5d44697e6eface25fceca"
+			"Rev": "f9b476d61dbdf6474e3d42cc5e854d0d8b7f759e"
 		},
 		{
 			"ImportPath": "k8s.io/apiserver/pkg/endpoints/openapi",
-			"Rev": "c1e53d745d0fe45bf7d5d44697e6eface25fceca"
+			"Rev": "f9b476d61dbdf6474e3d42cc5e854d0d8b7f759e"
 		},
 		{
 			"ImportPath": "k8s.io/apiserver/pkg/endpoints/request",
-			"Rev": "c1e53d745d0fe45bf7d5d44697e6eface25fceca"
+			"Rev": "f9b476d61dbdf6474e3d42cc5e854d0d8b7f759e"
 		},
 		{
 			"ImportPath": "k8s.io/apiserver/pkg/features",
-			"Rev": "c1e53d745d0fe45bf7d5d44697e6eface25fceca"
+			"Rev": "f9b476d61dbdf6474e3d42cc5e854d0d8b7f759e"
 		},
 		{
 			"ImportPath": "k8s.io/apiserver/pkg/registry/generic",
-			"Rev": "c1e53d745d0fe45bf7d5d44697e6eface25fceca"
+			"Rev": "f9b476d61dbdf6474e3d42cc5e854d0d8b7f759e"
 		},
 		{
 			"ImportPath": "k8s.io/apiserver/pkg/registry/generic/registry",
-			"Rev": "c1e53d745d0fe45bf7d5d44697e6eface25fceca"
+			"Rev": "f9b476d61dbdf6474e3d42cc5e854d0d8b7f759e"
 		},
 		{
 			"ImportPath": "k8s.io/apiserver/pkg/registry/rest",
-			"Rev": "c1e53d745d0fe45bf7d5d44697e6eface25fceca"
+			"Rev": "f9b476d61dbdf6474e3d42cc5e854d0d8b7f759e"
 		},
 		{
 			"ImportPath": "k8s.io/apiserver/pkg/server",
-			"Rev": "c1e53d745d0fe45bf7d5d44697e6eface25fceca"
+			"Rev": "f9b476d61dbdf6474e3d42cc5e854d0d8b7f759e"
 		},
 		{
 			"ImportPath": "k8s.io/apiserver/pkg/server/filters",
-			"Rev": "c1e53d745d0fe45bf7d5d44697e6eface25fceca"
+			"Rev": "f9b476d61dbdf6474e3d42cc5e854d0d8b7f759e"
 		},
 		{
 			"ImportPath": "k8s.io/apiserver/pkg/server/healthz",
-			"Rev": "c1e53d745d0fe45bf7d5d44697e6eface25fceca"
+			"Rev": "f9b476d61dbdf6474e3d42cc5e854d0d8b7f759e"
 		},
 		{
 			"ImportPath": "k8s.io/apiserver/pkg/server/httplog",
-			"Rev": "c1e53d745d0fe45bf7d5d44697e6eface25fceca"
+			"Rev": "f9b476d61dbdf6474e3d42cc5e854d0d8b7f759e"
 		},
 		{
 			"ImportPath": "k8s.io/apiserver/pkg/server/mux",
-			"Rev": "c1e53d745d0fe45bf7d5d44697e6eface25fceca"
+			"Rev": "f9b476d61dbdf6474e3d42cc5e854d0d8b7f759e"
 		},
 		{
 			"ImportPath": "k8s.io/apiserver/pkg/server/options",
-			"Rev": "c1e53d745d0fe45bf7d5d44697e6eface25fceca"
+			"Rev": "f9b476d61dbdf6474e3d42cc5e854d0d8b7f759e"
 		},
 		{
 			"ImportPath": "k8s.io/apiserver/pkg/server/routes",
-			"Rev": "c1e53d745d0fe45bf7d5d44697e6eface25fceca"
+			"Rev": "f9b476d61dbdf6474e3d42cc5e854d0d8b7f759e"
 		},
 		{
 			"ImportPath": "k8s.io/apiserver/pkg/server/routes/data/swagger",
-			"Rev": "c1e53d745d0fe45bf7d5d44697e6eface25fceca"
+			"Rev": "f9b476d61dbdf6474e3d42cc5e854d0d8b7f759e"
 		},
 		{
 			"ImportPath": "k8s.io/apiserver/pkg/server/storage",
-			"Rev": "c1e53d745d0fe45bf7d5d44697e6eface25fceca"
+			"Rev": "f9b476d61dbdf6474e3d42cc5e854d0d8b7f759e"
 		},
 		{
 			"ImportPath": "k8s.io/apiserver/pkg/storage",
-			"Rev": "c1e53d745d0fe45bf7d5d44697e6eface25fceca"
+			"Rev": "f9b476d61dbdf6474e3d42cc5e854d0d8b7f759e"
 		},
 		{
 			"ImportPath": "k8s.io/apiserver/pkg/storage/errors",
-			"Rev": "c1e53d745d0fe45bf7d5d44697e6eface25fceca"
+			"Rev": "f9b476d61dbdf6474e3d42cc5e854d0d8b7f759e"
 		},
 		{
 			"ImportPath": "k8s.io/apiserver/pkg/storage/etcd",
-			"Rev": "c1e53d745d0fe45bf7d5d44697e6eface25fceca"
+			"Rev": "f9b476d61dbdf6474e3d42cc5e854d0d8b7f759e"
 		},
 		{
 			"ImportPath": "k8s.io/apiserver/pkg/storage/etcd/metrics",
-			"Rev": "c1e53d745d0fe45bf7d5d44697e6eface25fceca"
+			"Rev": "f9b476d61dbdf6474e3d42cc5e854d0d8b7f759e"
 		},
 		{
 			"ImportPath": "k8s.io/apiserver/pkg/storage/etcd/util",
-			"Rev": "c1e53d745d0fe45bf7d5d44697e6eface25fceca"
+			"Rev": "f9b476d61dbdf6474e3d42cc5e854d0d8b7f759e"
 		},
 		{
 			"ImportPath": "k8s.io/apiserver/pkg/storage/etcd3",
-			"Rev": "c1e53d745d0fe45bf7d5d44697e6eface25fceca"
+			"Rev": "f9b476d61dbdf6474e3d42cc5e854d0d8b7f759e"
 		},
 		{
 			"ImportPath": "k8s.io/apiserver/pkg/storage/etcd3/preflight",
-			"Rev": "c1e53d745d0fe45bf7d5d44697e6eface25fceca"
+			"Rev": "f9b476d61dbdf6474e3d42cc5e854d0d8b7f759e"
 		},
 		{
 			"ImportPath": "k8s.io/apiserver/pkg/storage/names",
-			"Rev": "c1e53d745d0fe45bf7d5d44697e6eface25fceca"
+			"Rev": "f9b476d61dbdf6474e3d42cc5e854d0d8b7f759e"
 		},
 		{
 			"ImportPath": "k8s.io/apiserver/pkg/storage/storagebackend",
-			"Rev": "c1e53d745d0fe45bf7d5d44697e6eface25fceca"
+			"Rev": "f9b476d61dbdf6474e3d42cc5e854d0d8b7f759e"
 		},
 		{
 			"ImportPath": "k8s.io/apiserver/pkg/storage/storagebackend/factory",
-			"Rev": "c1e53d745d0fe45bf7d5d44697e6eface25fceca"
+			"Rev": "f9b476d61dbdf6474e3d42cc5e854d0d8b7f759e"
 		},
 		{
 			"ImportPath": "k8s.io/apiserver/pkg/storage/value",
-			"Rev": "c1e53d745d0fe45bf7d5d44697e6eface25fceca"
+			"Rev": "f9b476d61dbdf6474e3d42cc5e854d0d8b7f759e"
 		},
 		{
 			"ImportPath": "k8s.io/apiserver/pkg/util/feature",
-			"Rev": "c1e53d745d0fe45bf7d5d44697e6eface25fceca"
+			"Rev": "f9b476d61dbdf6474e3d42cc5e854d0d8b7f759e"
 		},
 		{
 			"ImportPath": "k8s.io/apiserver/pkg/util/flag",
-			"Rev": "c1e53d745d0fe45bf7d5d44697e6eface25fceca"
+			"Rev": "f9b476d61dbdf6474e3d42cc5e854d0d8b7f759e"
 		},
 		{
 			"ImportPath": "k8s.io/apiserver/pkg/util/flushwriter",
-			"Rev": "c1e53d745d0fe45bf7d5d44697e6eface25fceca"
+			"Rev": "f9b476d61dbdf6474e3d42cc5e854d0d8b7f759e"
 		},
 		{
 			"ImportPath": "k8s.io/apiserver/pkg/util/logs",
-			"Rev": "c1e53d745d0fe45bf7d5d44697e6eface25fceca"
+			"Rev": "f9b476d61dbdf6474e3d42cc5e854d0d8b7f759e"
 		},
 		{
 			"ImportPath": "k8s.io/apiserver/pkg/util/trace",
-			"Rev": "c1e53d745d0fe45bf7d5d44697e6eface25fceca"
+			"Rev": "f9b476d61dbdf6474e3d42cc5e854d0d8b7f759e"
 		},
 		{
 			"ImportPath": "k8s.io/apiserver/pkg/util/webhook",
-			"Rev": "c1e53d745d0fe45bf7d5d44697e6eface25fceca"
+			"Rev": "f9b476d61dbdf6474e3d42cc5e854d0d8b7f759e"
 		},
 		{
 			"ImportPath": "k8s.io/apiserver/pkg/util/wsstream",
-			"Rev": "c1e53d745d0fe45bf7d5d44697e6eface25fceca"
+			"Rev": "f9b476d61dbdf6474e3d42cc5e854d0d8b7f759e"
 		},
 		{
 			"ImportPath": "k8s.io/apiserver/plugin/pkg/audit/log",
-			"Rev": "c1e53d745d0fe45bf7d5d44697e6eface25fceca"
+			"Rev": "f9b476d61dbdf6474e3d42cc5e854d0d8b7f759e"
 		},
 		{
 			"ImportPath": "k8s.io/apiserver/plugin/pkg/audit/webhook",
-			"Rev": "c1e53d745d0fe45bf7d5d44697e6eface25fceca"
+			"Rev": "f9b476d61dbdf6474e3d42cc5e854d0d8b7f759e"
 		},
 		{
 			"ImportPath": "k8s.io/apiserver/plugin/pkg/authenticator/token/webhook",
-			"Rev": "c1e53d745d0fe45bf7d5d44697e6eface25fceca"
+			"Rev": "f9b476d61dbdf6474e3d42cc5e854d0d8b7f759e"
 		},
 		{
 			"ImportPath": "k8s.io/apiserver/plugin/pkg/authorizer/webhook",
-			"Rev": "c1e53d745d0fe45bf7d5d44697e6eface25fceca"
+			"Rev": "f9b476d61dbdf6474e3d42cc5e854d0d8b7f759e"
 		},
 		{
 			"ImportPath": "k8s.io/client-go/discovery",
-			"Rev": "82aa063804cf055e16e8911250f888bc216e8b61"
+			"Rev": "afb4606c45bae77c4dc2c15291d4d7d6d792196c"
 		},
 		{
 			"ImportPath": "k8s.io/client-go/discovery/fake",
-			"Rev": "82aa063804cf055e16e8911250f888bc216e8b61"
+			"Rev": "afb4606c45bae77c4dc2c15291d4d7d6d792196c"
 		},
 		{
 			"ImportPath": "k8s.io/client-go/informers",
-			"Rev": "82aa063804cf055e16e8911250f888bc216e8b61"
+			"Rev": "afb4606c45bae77c4dc2c15291d4d7d6d792196c"
 		},
 		{
 			"ImportPath": "k8s.io/client-go/informers/admissionregistration",
-			"Rev": "82aa063804cf055e16e8911250f888bc216e8b61"
+			"Rev": "afb4606c45bae77c4dc2c15291d4d7d6d792196c"
 		},
 		{
 			"ImportPath": "k8s.io/client-go/informers/admissionregistration/v1alpha1",
-			"Rev": "82aa063804cf055e16e8911250f888bc216e8b61"
+			"Rev": "afb4606c45bae77c4dc2c15291d4d7d6d792196c"
 		},
 		{
 			"ImportPath": "k8s.io/client-go/informers/apps",
-			"Rev": "82aa063804cf055e16e8911250f888bc216e8b61"
+			"Rev": "afb4606c45bae77c4dc2c15291d4d7d6d792196c"
 		},
 		{
 			"ImportPath": "k8s.io/client-go/informers/apps/v1beta1",
-			"Rev": "82aa063804cf055e16e8911250f888bc216e8b61"
+			"Rev": "afb4606c45bae77c4dc2c15291d4d7d6d792196c"
 		},
 		{
 			"ImportPath": "k8s.io/client-go/informers/apps/v1beta2",
-			"Rev": "82aa063804cf055e16e8911250f888bc216e8b61"
+			"Rev": "afb4606c45bae77c4dc2c15291d4d7d6d792196c"
 		},
 		{
 			"ImportPath": "k8s.io/client-go/informers/autoscaling",
-			"Rev": "82aa063804cf055e16e8911250f888bc216e8b61"
+			"Rev": "afb4606c45bae77c4dc2c15291d4d7d6d792196c"
 		},
 		{
 			"ImportPath": "k8s.io/client-go/informers/autoscaling/v1",
-			"Rev": "82aa063804cf055e16e8911250f888bc216e8b61"
+			"Rev": "afb4606c45bae77c4dc2c15291d4d7d6d792196c"
 		},
 		{
 			"ImportPath": "k8s.io/client-go/informers/autoscaling/v2beta1",
-			"Rev": "82aa063804cf055e16e8911250f888bc216e8b61"
+			"Rev": "afb4606c45bae77c4dc2c15291d4d7d6d792196c"
 		},
 		{
 			"ImportPath": "k8s.io/client-go/informers/batch",
-			"Rev": "82aa063804cf055e16e8911250f888bc216e8b61"
+			"Rev": "afb4606c45bae77c4dc2c15291d4d7d6d792196c"
 		},
 		{
 			"ImportPath": "k8s.io/client-go/informers/batch/v1",
-			"Rev": "82aa063804cf055e16e8911250f888bc216e8b61"
+			"Rev": "afb4606c45bae77c4dc2c15291d4d7d6d792196c"
 		},
 		{
 			"ImportPath": "k8s.io/client-go/informers/batch/v1beta1",
-			"Rev": "82aa063804cf055e16e8911250f888bc216e8b61"
+			"Rev": "afb4606c45bae77c4dc2c15291d4d7d6d792196c"
 		},
 		{
 			"ImportPath": "k8s.io/client-go/informers/batch/v2alpha1",
-			"Rev": "82aa063804cf055e16e8911250f888bc216e8b61"
+			"Rev": "afb4606c45bae77c4dc2c15291d4d7d6d792196c"
 		},
 		{
 			"ImportPath": "k8s.io/client-go/informers/certificates",
-			"Rev": "82aa063804cf055e16e8911250f888bc216e8b61"
+			"Rev": "afb4606c45bae77c4dc2c15291d4d7d6d792196c"
 		},
 		{
 			"ImportPath": "k8s.io/client-go/informers/certificates/v1beta1",
-			"Rev": "82aa063804cf055e16e8911250f888bc216e8b61"
+			"Rev": "afb4606c45bae77c4dc2c15291d4d7d6d792196c"
 		},
 		{
 			"ImportPath": "k8s.io/client-go/informers/core",
-			"Rev": "82aa063804cf055e16e8911250f888bc216e8b61"
+			"Rev": "afb4606c45bae77c4dc2c15291d4d7d6d792196c"
 		},
 		{
 			"ImportPath": "k8s.io/client-go/informers/core/v1",
-			"Rev": "82aa063804cf055e16e8911250f888bc216e8b61"
+			"Rev": "afb4606c45bae77c4dc2c15291d4d7d6d792196c"
 		},
 		{
 			"ImportPath": "k8s.io/client-go/informers/extensions",
-			"Rev": "82aa063804cf055e16e8911250f888bc216e8b61"
+			"Rev": "afb4606c45bae77c4dc2c15291d4d7d6d792196c"
 		},
 		{
 			"ImportPath": "k8s.io/client-go/informers/extensions/v1beta1",
-			"Rev": "82aa063804cf055e16e8911250f888bc216e8b61"
+			"Rev": "afb4606c45bae77c4dc2c15291d4d7d6d792196c"
 		},
 		{
 			"ImportPath": "k8s.io/client-go/informers/internalinterfaces",
-			"Rev": "82aa063804cf055e16e8911250f888bc216e8b61"
+			"Rev": "afb4606c45bae77c4dc2c15291d4d7d6d792196c"
 		},
 		{
 			"ImportPath": "k8s.io/client-go/informers/networking",
-			"Rev": "82aa063804cf055e16e8911250f888bc216e8b61"
+			"Rev": "afb4606c45bae77c4dc2c15291d4d7d6d792196c"
 		},
 		{
 			"ImportPath": "k8s.io/client-go/informers/networking/v1",
-			"Rev": "82aa063804cf055e16e8911250f888bc216e8b61"
+			"Rev": "afb4606c45bae77c4dc2c15291d4d7d6d792196c"
 		},
 		{
 			"ImportPath": "k8s.io/client-go/informers/policy",
-			"Rev": "82aa063804cf055e16e8911250f888bc216e8b61"
+			"Rev": "afb4606c45bae77c4dc2c15291d4d7d6d792196c"
 		},
 		{
 			"ImportPath": "k8s.io/client-go/informers/policy/v1beta1",
-			"Rev": "82aa063804cf055e16e8911250f888bc216e8b61"
+			"Rev": "afb4606c45bae77c4dc2c15291d4d7d6d792196c"
 		},
 		{
 			"ImportPath": "k8s.io/client-go/informers/rbac",
-			"Rev": "82aa063804cf055e16e8911250f888bc216e8b61"
+			"Rev": "afb4606c45bae77c4dc2c15291d4d7d6d792196c"
 		},
 		{
 			"ImportPath": "k8s.io/client-go/informers/rbac/v1",
-			"Rev": "82aa063804cf055e16e8911250f888bc216e8b61"
+			"Rev": "afb4606c45bae77c4dc2c15291d4d7d6d792196c"
 		},
 		{
 			"ImportPath": "k8s.io/client-go/informers/rbac/v1alpha1",
-			"Rev": "82aa063804cf055e16e8911250f888bc216e8b61"
+			"Rev": "afb4606c45bae77c4dc2c15291d4d7d6d792196c"
 		},
 		{
 			"ImportPath": "k8s.io/client-go/informers/rbac/v1beta1",
-			"Rev": "82aa063804cf055e16e8911250f888bc216e8b61"
+			"Rev": "afb4606c45bae77c4dc2c15291d4d7d6d792196c"
 		},
 		{
 			"ImportPath": "k8s.io/client-go/informers/scheduling",
-			"Rev": "82aa063804cf055e16e8911250f888bc216e8b61"
+			"Rev": "afb4606c45bae77c4dc2c15291d4d7d6d792196c"
 		},
 		{
 			"ImportPath": "k8s.io/client-go/informers/scheduling/v1alpha1",
-			"Rev": "82aa063804cf055e16e8911250f888bc216e8b61"
+			"Rev": "afb4606c45bae77c4dc2c15291d4d7d6d792196c"
 		},
 		{
 			"ImportPath": "k8s.io/client-go/informers/settings",
-			"Rev": "82aa063804cf055e16e8911250f888bc216e8b61"
+			"Rev": "afb4606c45bae77c4dc2c15291d4d7d6d792196c"
 		},
 		{
 			"ImportPath": "k8s.io/client-go/informers/settings/v1alpha1",
-			"Rev": "82aa063804cf055e16e8911250f888bc216e8b61"
+			"Rev": "afb4606c45bae77c4dc2c15291d4d7d6d792196c"
 		},
 		{
 			"ImportPath": "k8s.io/client-go/informers/storage",
-			"Rev": "82aa063804cf055e16e8911250f888bc216e8b61"
+			"Rev": "afb4606c45bae77c4dc2c15291d4d7d6d792196c"
 		},
 		{
 			"ImportPath": "k8s.io/client-go/informers/storage/v1",
-			"Rev": "82aa063804cf055e16e8911250f888bc216e8b61"
+			"Rev": "afb4606c45bae77c4dc2c15291d4d7d6d792196c"
 		},
 		{
 			"ImportPath": "k8s.io/client-go/informers/storage/v1beta1",
-			"Rev": "82aa063804cf055e16e8911250f888bc216e8b61"
+			"Rev": "afb4606c45bae77c4dc2c15291d4d7d6d792196c"
 		},
 		{
 			"ImportPath": "k8s.io/client-go/kubernetes",
-			"Rev": "82aa063804cf055e16e8911250f888bc216e8b61"
+			"Rev": "afb4606c45bae77c4dc2c15291d4d7d6d792196c"
 		},
 		{
 			"ImportPath": "k8s.io/client-go/kubernetes/scheme",
-			"Rev": "82aa063804cf055e16e8911250f888bc216e8b61"
+			"Rev": "afb4606c45bae77c4dc2c15291d4d7d6d792196c"
 		},
 		{
 			"ImportPath": "k8s.io/client-go/kubernetes/typed/admissionregistration/v1alpha1",
-			"Rev": "82aa063804cf055e16e8911250f888bc216e8b61"
+			"Rev": "afb4606c45bae77c4dc2c15291d4d7d6d792196c"
 		},
 		{
 			"ImportPath": "k8s.io/client-go/kubernetes/typed/apps/v1beta1",
-			"Rev": "82aa063804cf055e16e8911250f888bc216e8b61"
+			"Rev": "afb4606c45bae77c4dc2c15291d4d7d6d792196c"
 		},
 		{
 			"ImportPath": "k8s.io/client-go/kubernetes/typed/apps/v1beta2",
-			"Rev": "82aa063804cf055e16e8911250f888bc216e8b61"
+			"Rev": "afb4606c45bae77c4dc2c15291d4d7d6d792196c"
 		},
 		{
 			"ImportPath": "k8s.io/client-go/kubernetes/typed/authentication/v1",
-			"Rev": "82aa063804cf055e16e8911250f888bc216e8b61"
+			"Rev": "afb4606c45bae77c4dc2c15291d4d7d6d792196c"
 		},
 		{
 			"ImportPath": "k8s.io/client-go/kubernetes/typed/authentication/v1beta1",
-			"Rev": "82aa063804cf055e16e8911250f888bc216e8b61"
+			"Rev": "afb4606c45bae77c4dc2c15291d4d7d6d792196c"
 		},
 		{
 			"ImportPath": "k8s.io/client-go/kubernetes/typed/authorization/v1",
-			"Rev": "82aa063804cf055e16e8911250f888bc216e8b61"
+			"Rev": "afb4606c45bae77c4dc2c15291d4d7d6d792196c"
 		},
 		{
 			"ImportPath": "k8s.io/client-go/kubernetes/typed/authorization/v1beta1",
-			"Rev": "82aa063804cf055e16e8911250f888bc216e8b61"
+			"Rev": "afb4606c45bae77c4dc2c15291d4d7d6d792196c"
 		},
 		{
 			"ImportPath": "k8s.io/client-go/kubernetes/typed/autoscaling/v1",
-			"Rev": "82aa063804cf055e16e8911250f888bc216e8b61"
+			"Rev": "afb4606c45bae77c4dc2c15291d4d7d6d792196c"
 		},
 		{
 			"ImportPath": "k8s.io/client-go/kubernetes/typed/autoscaling/v2beta1",
-			"Rev": "82aa063804cf055e16e8911250f888bc216e8b61"
+			"Rev": "afb4606c45bae77c4dc2c15291d4d7d6d792196c"
 		},
 		{
 			"ImportPath": "k8s.io/client-go/kubernetes/typed/batch/v1",
-			"Rev": "82aa063804cf055e16e8911250f888bc216e8b61"
+			"Rev": "afb4606c45bae77c4dc2c15291d4d7d6d792196c"
 		},
 		{
 			"ImportPath": "k8s.io/client-go/kubernetes/typed/batch/v1beta1",
-			"Rev": "82aa063804cf055e16e8911250f888bc216e8b61"
+			"Rev": "afb4606c45bae77c4dc2c15291d4d7d6d792196c"
 		},
 		{
 			"ImportPath": "k8s.io/client-go/kubernetes/typed/batch/v2alpha1",
-			"Rev": "82aa063804cf055e16e8911250f888bc216e8b61"
+			"Rev": "afb4606c45bae77c4dc2c15291d4d7d6d792196c"
 		},
 		{
 			"ImportPath": "k8s.io/client-go/kubernetes/typed/certificates/v1beta1",
-			"Rev": "82aa063804cf055e16e8911250f888bc216e8b61"
+			"Rev": "afb4606c45bae77c4dc2c15291d4d7d6d792196c"
 		},
 		{
 			"ImportPath": "k8s.io/client-go/kubernetes/typed/core/v1",
-			"Rev": "82aa063804cf055e16e8911250f888bc216e8b61"
+			"Rev": "afb4606c45bae77c4dc2c15291d4d7d6d792196c"
 		},
 		{
 			"ImportPath": "k8s.io/client-go/kubernetes/typed/extensions/v1beta1",
-			"Rev": "82aa063804cf055e16e8911250f888bc216e8b61"
+			"Rev": "afb4606c45bae77c4dc2c15291d4d7d6d792196c"
 		},
 		{
 			"ImportPath": "k8s.io/client-go/kubernetes/typed/networking/v1",
-			"Rev": "82aa063804cf055e16e8911250f888bc216e8b61"
+			"Rev": "afb4606c45bae77c4dc2c15291d4d7d6d792196c"
 		},
 		{
 			"ImportPath": "k8s.io/client-go/kubernetes/typed/policy/v1beta1",
-			"Rev": "82aa063804cf055e16e8911250f888bc216e8b61"
+			"Rev": "afb4606c45bae77c4dc2c15291d4d7d6d792196c"
 		},
 		{
 			"ImportPath": "k8s.io/client-go/kubernetes/typed/rbac/v1",
-			"Rev": "82aa063804cf055e16e8911250f888bc216e8b61"
+			"Rev": "afb4606c45bae77c4dc2c15291d4d7d6d792196c"
 		},
 		{
 			"ImportPath": "k8s.io/client-go/kubernetes/typed/rbac/v1alpha1",
-			"Rev": "82aa063804cf055e16e8911250f888bc216e8b61"
+			"Rev": "afb4606c45bae77c4dc2c15291d4d7d6d792196c"
 		},
 		{
 			"ImportPath": "k8s.io/client-go/kubernetes/typed/rbac/v1beta1",
-			"Rev": "82aa063804cf055e16e8911250f888bc216e8b61"
+			"Rev": "afb4606c45bae77c4dc2c15291d4d7d6d792196c"
 		},
 		{
 			"ImportPath": "k8s.io/client-go/kubernetes/typed/scheduling/v1alpha1",
-			"Rev": "82aa063804cf055e16e8911250f888bc216e8b61"
+			"Rev": "afb4606c45bae77c4dc2c15291d4d7d6d792196c"
 		},
 		{
 			"ImportPath": "k8s.io/client-go/kubernetes/typed/settings/v1alpha1",
-			"Rev": "82aa063804cf055e16e8911250f888bc216e8b61"
+			"Rev": "afb4606c45bae77c4dc2c15291d4d7d6d792196c"
 		},
 		{
 			"ImportPath": "k8s.io/client-go/kubernetes/typed/storage/v1",
-			"Rev": "82aa063804cf055e16e8911250f888bc216e8b61"
+			"Rev": "afb4606c45bae77c4dc2c15291d4d7d6d792196c"
 		},
 		{
 			"ImportPath": "k8s.io/client-go/kubernetes/typed/storage/v1beta1",
-			"Rev": "82aa063804cf055e16e8911250f888bc216e8b61"
+			"Rev": "afb4606c45bae77c4dc2c15291d4d7d6d792196c"
 		},
 		{
 			"ImportPath": "k8s.io/client-go/listers/admissionregistration/v1alpha1",
-			"Rev": "82aa063804cf055e16e8911250f888bc216e8b61"
+			"Rev": "afb4606c45bae77c4dc2c15291d4d7d6d792196c"
 		},
 		{
 			"ImportPath": "k8s.io/client-go/listers/apps/v1beta1",
-			"Rev": "82aa063804cf055e16e8911250f888bc216e8b61"
+			"Rev": "afb4606c45bae77c4dc2c15291d4d7d6d792196c"
 		},
 		{
 			"ImportPath": "k8s.io/client-go/listers/apps/v1beta2",
-			"Rev": "82aa063804cf055e16e8911250f888bc216e8b61"
+			"Rev": "afb4606c45bae77c4dc2c15291d4d7d6d792196c"
 		},
 		{
 			"ImportPath": "k8s.io/client-go/listers/autoscaling/v1",
-			"Rev": "82aa063804cf055e16e8911250f888bc216e8b61"
+			"Rev": "afb4606c45bae77c4dc2c15291d4d7d6d792196c"
 		},
 		{
 			"ImportPath": "k8s.io/client-go/listers/autoscaling/v2beta1",
-			"Rev": "82aa063804cf055e16e8911250f888bc216e8b61"
+			"Rev": "afb4606c45bae77c4dc2c15291d4d7d6d792196c"
 		},
 		{
 			"ImportPath": "k8s.io/client-go/listers/batch/v1",
-			"Rev": "82aa063804cf055e16e8911250f888bc216e8b61"
+			"Rev": "afb4606c45bae77c4dc2c15291d4d7d6d792196c"
 		},
 		{
 			"ImportPath": "k8s.io/client-go/listers/batch/v1beta1",
-			"Rev": "82aa063804cf055e16e8911250f888bc216e8b61"
+			"Rev": "afb4606c45bae77c4dc2c15291d4d7d6d792196c"
 		},
 		{
 			"ImportPath": "k8s.io/client-go/listers/batch/v2alpha1",
-			"Rev": "82aa063804cf055e16e8911250f888bc216e8b61"
+			"Rev": "afb4606c45bae77c4dc2c15291d4d7d6d792196c"
 		},
 		{
 			"ImportPath": "k8s.io/client-go/listers/certificates/v1beta1",
-			"Rev": "82aa063804cf055e16e8911250f888bc216e8b61"
+			"Rev": "afb4606c45bae77c4dc2c15291d4d7d6d792196c"
 		},
 		{
 			"ImportPath": "k8s.io/client-go/listers/core/v1",
-			"Rev": "82aa063804cf055e16e8911250f888bc216e8b61"
+			"Rev": "afb4606c45bae77c4dc2c15291d4d7d6d792196c"
 		},
 		{
 			"ImportPath": "k8s.io/client-go/listers/extensions/v1beta1",
-			"Rev": "82aa063804cf055e16e8911250f888bc216e8b61"
+			"Rev": "afb4606c45bae77c4dc2c15291d4d7d6d792196c"
 		},
 		{
 			"ImportPath": "k8s.io/client-go/listers/networking/v1",
-			"Rev": "82aa063804cf055e16e8911250f888bc216e8b61"
+			"Rev": "afb4606c45bae77c4dc2c15291d4d7d6d792196c"
 		},
 		{
 			"ImportPath": "k8s.io/client-go/listers/policy/v1beta1",
-			"Rev": "82aa063804cf055e16e8911250f888bc216e8b61"
+			"Rev": "afb4606c45bae77c4dc2c15291d4d7d6d792196c"
 		},
 		{
 			"ImportPath": "k8s.io/client-go/listers/rbac/v1",
-			"Rev": "82aa063804cf055e16e8911250f888bc216e8b61"
+			"Rev": "afb4606c45bae77c4dc2c15291d4d7d6d792196c"
 		},
 		{
 			"ImportPath": "k8s.io/client-go/listers/rbac/v1alpha1",
-			"Rev": "82aa063804cf055e16e8911250f888bc216e8b61"
+			"Rev": "afb4606c45bae77c4dc2c15291d4d7d6d792196c"
 		},
 		{
 			"ImportPath": "k8s.io/client-go/listers/rbac/v1beta1",
-			"Rev": "82aa063804cf055e16e8911250f888bc216e8b61"
+			"Rev": "afb4606c45bae77c4dc2c15291d4d7d6d792196c"
 		},
 		{
 			"ImportPath": "k8s.io/client-go/listers/scheduling/v1alpha1",
-			"Rev": "82aa063804cf055e16e8911250f888bc216e8b61"
+			"Rev": "afb4606c45bae77c4dc2c15291d4d7d6d792196c"
 		},
 		{
 			"ImportPath": "k8s.io/client-go/listers/settings/v1alpha1",
-			"Rev": "82aa063804cf055e16e8911250f888bc216e8b61"
+			"Rev": "afb4606c45bae77c4dc2c15291d4d7d6d792196c"
 		},
 		{
 			"ImportPath": "k8s.io/client-go/listers/storage/v1",
-			"Rev": "82aa063804cf055e16e8911250f888bc216e8b61"
+			"Rev": "afb4606c45bae77c4dc2c15291d4d7d6d792196c"
 		},
 		{
 			"ImportPath": "k8s.io/client-go/listers/storage/v1beta1",
-			"Rev": "82aa063804cf055e16e8911250f888bc216e8b61"
+			"Rev": "afb4606c45bae77c4dc2c15291d4d7d6d792196c"
 		},
 		{
 			"ImportPath": "k8s.io/client-go/pkg/version",
-			"Rev": "82aa063804cf055e16e8911250f888bc216e8b61"
+			"Rev": "afb4606c45bae77c4dc2c15291d4d7d6d792196c"
 		},
 		{
 			"ImportPath": "k8s.io/client-go/rest",
-			"Rev": "82aa063804cf055e16e8911250f888bc216e8b61"
+			"Rev": "afb4606c45bae77c4dc2c15291d4d7d6d792196c"
 		},
 		{
 			"ImportPath": "k8s.io/client-go/rest/watch",
-			"Rev": "82aa063804cf055e16e8911250f888bc216e8b61"
+			"Rev": "afb4606c45bae77c4dc2c15291d4d7d6d792196c"
 		},
 		{
 			"ImportPath": "k8s.io/client-go/testing",
-			"Rev": "82aa063804cf055e16e8911250f888bc216e8b61"
+			"Rev": "afb4606c45bae77c4dc2c15291d4d7d6d792196c"
 		},
 		{
 			"ImportPath": "k8s.io/client-go/tools/auth",
-			"Rev": "82aa063804cf055e16e8911250f888bc216e8b61"
+			"Rev": "afb4606c45bae77c4dc2c15291d4d7d6d792196c"
 		},
 		{
 			"ImportPath": "k8s.io/client-go/tools/cache",
-			"Rev": "82aa063804cf055e16e8911250f888bc216e8b61"
+			"Rev": "afb4606c45bae77c4dc2c15291d4d7d6d792196c"
 		},
 		{
 			"ImportPath": "k8s.io/client-go/tools/clientcmd",
-			"Rev": "82aa063804cf055e16e8911250f888bc216e8b61"
+			"Rev": "afb4606c45bae77c4dc2c15291d4d7d6d792196c"
 		},
 		{
 			"ImportPath": "k8s.io/client-go/tools/clientcmd/api",
-			"Rev": "82aa063804cf055e16e8911250f888bc216e8b61"
+			"Rev": "afb4606c45bae77c4dc2c15291d4d7d6d792196c"
 		},
 		{
 			"ImportPath": "k8s.io/client-go/tools/clientcmd/api/latest",
-			"Rev": "82aa063804cf055e16e8911250f888bc216e8b61"
+			"Rev": "afb4606c45bae77c4dc2c15291d4d7d6d792196c"
 		},
 		{
 			"ImportPath": "k8s.io/client-go/tools/clientcmd/api/v1",
-			"Rev": "82aa063804cf055e16e8911250f888bc216e8b61"
+			"Rev": "afb4606c45bae77c4dc2c15291d4d7d6d792196c"
 		},
 		{
 			"ImportPath": "k8s.io/client-go/tools/metrics",
-			"Rev": "82aa063804cf055e16e8911250f888bc216e8b61"
+			"Rev": "afb4606c45bae77c4dc2c15291d4d7d6d792196c"
 		},
 		{
 			"ImportPath": "k8s.io/client-go/tools/pager",
-			"Rev": "82aa063804cf055e16e8911250f888bc216e8b61"
+			"Rev": "afb4606c45bae77c4dc2c15291d4d7d6d792196c"
 		},
 		{
 			"ImportPath": "k8s.io/client-go/tools/reference",
-			"Rev": "82aa063804cf055e16e8911250f888bc216e8b61"
+			"Rev": "afb4606c45bae77c4dc2c15291d4d7d6d792196c"
 		},
 		{
 			"ImportPath": "k8s.io/client-go/transport",
-			"Rev": "82aa063804cf055e16e8911250f888bc216e8b61"
+			"Rev": "afb4606c45bae77c4dc2c15291d4d7d6d792196c"
 		},
 		{
 			"ImportPath": "k8s.io/client-go/util/cert",
-			"Rev": "82aa063804cf055e16e8911250f888bc216e8b61"
+			"Rev": "afb4606c45bae77c4dc2c15291d4d7d6d792196c"
 		},
 		{
 			"ImportPath": "k8s.io/client-go/util/flowcontrol",
-			"Rev": "82aa063804cf055e16e8911250f888bc216e8b61"
+			"Rev": "afb4606c45bae77c4dc2c15291d4d7d6d792196c"
 		},
 		{
 			"ImportPath": "k8s.io/client-go/util/homedir",
-			"Rev": "82aa063804cf055e16e8911250f888bc216e8b61"
+			"Rev": "afb4606c45bae77c4dc2c15291d4d7d6d792196c"
 		},
 		{
 			"ImportPath": "k8s.io/client-go/util/integer",
-			"Rev": "82aa063804cf055e16e8911250f888bc216e8b61"
+			"Rev": "afb4606c45bae77c4dc2c15291d4d7d6d792196c"
 		},
 		{
 			"ImportPath": "k8s.io/kube-openapi/pkg/builder",
@@ -3025,5 +1511,4 @@
 			"Rev": "868f2f29720b192240e18284659231b440f9cda5"
 		}
 	]
->>>>>>> 5a302630
 }