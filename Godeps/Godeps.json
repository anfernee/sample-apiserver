--- conflicted
+++ resolved
@@ -1,1626 +1,4 @@
 {
-<<<<<<< HEAD
-  "ImportPath": "k8s.io/sample-apiserver",
-  "GoVersion": "go1.9",
-  "GodepVersion": "v79",
-  "Packages": [
-    "./..."
-  ],
-  "Deps": [
-    {
-      "ImportPath": "bitbucket.org/ww/goautoneg",
-      "Rev": "75cd24fc2f2c2a2088577d12123ddee5f54e0675"
-    },
-    {
-      "ImportPath": "github.com/NYTimes/gziphandler",
-      "Rev": "56545f4a5d46df9a6648819d1664c3a03a13ffdb"
-    },
-    {
-      "ImportPath": "github.com/PuerkitoBio/purell",
-      "Rev": "8a290539e2e8629dbc4e6bad948158f790ec31f4"
-    },
-    {
-      "ImportPath": "github.com/PuerkitoBio/urlesc",
-      "Rev": "5bd2802263f21d8788851d5305584c82a5c75d7e"
-    },
-    {
-      "ImportPath": "github.com/beorn7/perks/quantile",
-      "Rev": "3ac7bf7a47d159a033b107610db8a1b6575507a4"
-    },
-    {
-      "ImportPath": "github.com/coreos/etcd/auth/authpb",
-      "Rev": "0520cb9304cb2385f7e72b8bc02d6e4d3257158a"
-    },
-    {
-      "ImportPath": "github.com/coreos/etcd/client",
-      "Rev": "0520cb9304cb2385f7e72b8bc02d6e4d3257158a"
-    },
-    {
-      "ImportPath": "github.com/coreos/etcd/clientv3",
-      "Rev": "0520cb9304cb2385f7e72b8bc02d6e4d3257158a"
-    },
-    {
-      "ImportPath": "github.com/coreos/etcd/etcdserver/api/v3rpc/rpctypes",
-      "Rev": "0520cb9304cb2385f7e72b8bc02d6e4d3257158a"
-    },
-    {
-      "ImportPath": "github.com/coreos/etcd/etcdserver/etcdserverpb",
-      "Rev": "0520cb9304cb2385f7e72b8bc02d6e4d3257158a"
-    },
-    {
-      "ImportPath": "github.com/coreos/etcd/mvcc/mvccpb",
-      "Rev": "0520cb9304cb2385f7e72b8bc02d6e4d3257158a"
-    },
-    {
-      "ImportPath": "github.com/coreos/etcd/pkg/fileutil",
-      "Rev": "0520cb9304cb2385f7e72b8bc02d6e4d3257158a"
-    },
-    {
-      "ImportPath": "github.com/coreos/etcd/pkg/pathutil",
-      "Rev": "0520cb9304cb2385f7e72b8bc02d6e4d3257158a"
-    },
-    {
-      "ImportPath": "github.com/coreos/etcd/pkg/tlsutil",
-      "Rev": "0520cb9304cb2385f7e72b8bc02d6e4d3257158a"
-    },
-    {
-      "ImportPath": "github.com/coreos/etcd/pkg/transport",
-      "Rev": "0520cb9304cb2385f7e72b8bc02d6e4d3257158a"
-    },
-    {
-      "ImportPath": "github.com/coreos/etcd/pkg/types",
-      "Rev": "0520cb9304cb2385f7e72b8bc02d6e4d3257158a"
-    },
-    {
-      "ImportPath": "github.com/coreos/go-systemd/daemon",
-      "Rev": "48702e0da86bd25e76cfef347e2adeb434a0d0a6"
-    },
-    {
-      "ImportPath": "github.com/coreos/go-systemd/journal",
-      "Rev": "48702e0da86bd25e76cfef347e2adeb434a0d0a6"
-    },
-    {
-      "ImportPath": "github.com/coreos/pkg/capnslog",
-      "Rev": "fa29b1d70f0beaddd4c7021607cc3c3be8ce94b8"
-    },
-    {
-      "ImportPath": "github.com/davecgh/go-spew/spew",
-      "Rev": "782f4967f2dc4564575ca782fe2d04090b5faca8"
-    },
-    {
-      "ImportPath": "github.com/elazarl/go-bindata-assetfs",
-      "Rev": "3dcc96556217539f50599357fb481ac0dc7439b9"
-    },
-    {
-      "ImportPath": "github.com/emicklei/go-restful",
-      "Rev": "ff4f55a206334ef123e4f79bbf348980da81ca46"
-    },
-    {
-      "ImportPath": "github.com/emicklei/go-restful-swagger12",
-      "Rev": "dcef7f55730566d41eae5db10e7d6981829720f6"
-    },
-    {
-      "ImportPath": "github.com/emicklei/go-restful/log",
-      "Rev": "ff4f55a206334ef123e4f79bbf348980da81ca46"
-    },
-    {
-      "ImportPath": "github.com/evanphx/json-patch",
-      "Rev": "944e07253867aacae43c04b2e6a239005443f33a"
-    },
-    {
-      "ImportPath": "github.com/ghodss/yaml",
-      "Rev": "73d445a93680fa1a78ae23a5839bad48f32ba1ee"
-    },
-    {
-      "ImportPath": "github.com/go-openapi/jsonpointer",
-      "Rev": "46af16f9f7b149af66e5d1bd010e3574dc06de98"
-    },
-    {
-      "ImportPath": "github.com/go-openapi/jsonreference",
-      "Rev": "13c6e3589ad90f49bd3e3bbe2c2cb3d7a4142272"
-    },
-    {
-      "ImportPath": "github.com/go-openapi/spec",
-      "Rev": "7abd5745472fff5eb3685386d5fb8bf38683154d"
-    },
-    {
-      "ImportPath": "github.com/go-openapi/swag",
-      "Rev": "f3f9494671f93fcff853e3c6e9e948b3eb71e590"
-    },
-    {
-      "ImportPath": "github.com/gogo/protobuf/proto",
-      "Rev": "c0656edd0d9eab7c66d1eb0c568f9039345796f7"
-    },
-    {
-      "ImportPath": "github.com/gogo/protobuf/sortkeys",
-      "Rev": "c0656edd0d9eab7c66d1eb0c568f9039345796f7"
-    },
-    {
-      "ImportPath": "github.com/golang/glog",
-      "Rev": "44145f04b68cf362d9c4df2182967c2275eaefed"
-    },
-    {
-      "ImportPath": "github.com/golang/protobuf/jsonpb",
-      "Rev": "1643683e1b54a9e88ad26d98f81400c8c9d9f4f9"
-    },
-    {
-      "ImportPath": "github.com/golang/protobuf/proto",
-      "Rev": "1643683e1b54a9e88ad26d98f81400c8c9d9f4f9"
-    },
-    {
-      "ImportPath": "github.com/golang/protobuf/ptypes",
-      "Rev": "1643683e1b54a9e88ad26d98f81400c8c9d9f4f9"
-    },
-    {
-      "ImportPath": "github.com/golang/protobuf/ptypes/any",
-      "Rev": "1643683e1b54a9e88ad26d98f81400c8c9d9f4f9"
-    },
-    {
-      "ImportPath": "github.com/golang/protobuf/ptypes/duration",
-      "Rev": "1643683e1b54a9e88ad26d98f81400c8c9d9f4f9"
-    },
-    {
-      "ImportPath": "github.com/golang/protobuf/ptypes/struct",
-      "Rev": "1643683e1b54a9e88ad26d98f81400c8c9d9f4f9"
-    },
-    {
-      "ImportPath": "github.com/golang/protobuf/ptypes/timestamp",
-      "Rev": "1643683e1b54a9e88ad26d98f81400c8c9d9f4f9"
-    },
-    {
-      "ImportPath": "github.com/google/btree",
-      "Rev": "7d79101e329e5a3adf994758c578dab82b90c017"
-    },
-    {
-      "ImportPath": "github.com/google/gofuzz",
-      "Rev": "44d81051d367757e1c7c6a5a86423ece9afcf63c"
-    },
-    {
-      "ImportPath": "github.com/googleapis/gnostic/OpenAPIv2",
-      "Rev": "0c5108395e2debce0d731cf0287ddf7242066aba"
-    },
-    {
-      "ImportPath": "github.com/googleapis/gnostic/compiler",
-      "Rev": "0c5108395e2debce0d731cf0287ddf7242066aba"
-    },
-    {
-      "ImportPath": "github.com/googleapis/gnostic/extensions",
-      "Rev": "0c5108395e2debce0d731cf0287ddf7242066aba"
-    },
-    {
-      "ImportPath": "github.com/gregjones/httpcache",
-      "Rev": "787624de3eb7bd915c329cba748687a3b22666a6"
-    },
-    {
-      "ImportPath": "github.com/gregjones/httpcache/diskcache",
-      "Rev": "787624de3eb7bd915c329cba748687a3b22666a6"
-    },
-    {
-      "ImportPath": "github.com/grpc-ecosystem/go-grpc-prometheus",
-      "Rev": "2500245aa6110c562d17020fb31a2c133d737799"
-    },
-    {
-      "ImportPath": "github.com/grpc-ecosystem/grpc-gateway/runtime",
-      "Rev": "84398b94e188ee336f307779b57b3aa91af7063c"
-    },
-    {
-      "ImportPath": "github.com/grpc-ecosystem/grpc-gateway/runtime/internal",
-      "Rev": "84398b94e188ee336f307779b57b3aa91af7063c"
-    },
-    {
-      "ImportPath": "github.com/grpc-ecosystem/grpc-gateway/utilities",
-      "Rev": "84398b94e188ee336f307779b57b3aa91af7063c"
-    },
-    {
-      "ImportPath": "github.com/hashicorp/golang-lru",
-      "Rev": "a0d98a5f288019575c6d1f4bb1573fef2d1fcdc4"
-    },
-    {
-      "ImportPath": "github.com/hashicorp/golang-lru/simplelru",
-      "Rev": "a0d98a5f288019575c6d1f4bb1573fef2d1fcdc4"
-    },
-    {
-      "ImportPath": "github.com/howeyc/gopass",
-      "Rev": "bf9dde6d0d2c004a008c27aaee91170c786f6db8"
-    },
-    {
-      "ImportPath": "github.com/imdario/mergo",
-      "Rev": "6633656539c1639d9d78127b7d47c622b5d7b6dc"
-    },
-    {
-      "ImportPath": "github.com/inconshreveable/mousetrap",
-      "Rev": "76626ae9c91c4f2a10f34cad8ce83ea42c93bb75"
-    },
-    {
-      "ImportPath": "github.com/json-iterator/go",
-      "Rev": "36b14963da70d11297d313183d7e6388c8510e1e"
-    },
-    {
-      "ImportPath": "github.com/juju/ratelimit",
-      "Rev": "5b9ff866471762aa2ab2dced63c9fb6f53921342"
-    },
-    {
-      "ImportPath": "github.com/mailru/easyjson/buffer",
-      "Rev": "2f5df55504ebc322e4d52d34df6a1f5b503bf26d"
-    },
-    {
-      "ImportPath": "github.com/mailru/easyjson/jlexer",
-      "Rev": "2f5df55504ebc322e4d52d34df6a1f5b503bf26d"
-    },
-    {
-      "ImportPath": "github.com/mailru/easyjson/jwriter",
-      "Rev": "2f5df55504ebc322e4d52d34df6a1f5b503bf26d"
-    },
-    {
-      "ImportPath": "github.com/matttproud/golang_protobuf_extensions/pbutil",
-      "Rev": "fc2b8d3a73c4867e51861bbdd5ae3c1f0869dd6a"
-    },
-    {
-      "ImportPath": "github.com/mxk/go-flowrate/flowrate",
-      "Rev": "cca7078d478f8520f85629ad7c68962d31ed7682"
-    },
-    {
-      "ImportPath": "github.com/pborman/uuid",
-      "Rev": "ca53cad383cad2479bbba7f7a1a05797ec1386e4"
-    },
-    {
-      "ImportPath": "github.com/peterbourgon/diskv",
-      "Rev": "5f041e8faa004a95c88a202771f4cc3e991971e6"
-    },
-    {
-      "ImportPath": "github.com/prometheus/client_golang/prometheus",
-      "Rev": "e7e903064f5e9eb5da98208bae10b475d4db0f8c"
-    },
-    {
-      "ImportPath": "github.com/prometheus/client_model/go",
-      "Rev": "fa8ad6fec33561be4280a8f0514318c79d7f6cb6"
-    },
-    {
-      "ImportPath": "github.com/prometheus/common/expfmt",
-      "Rev": "13ba4ddd0caa9c28ca7b7bffe1dfa9ed8d5ef207"
-    },
-    {
-      "ImportPath": "github.com/prometheus/common/internal/bitbucket.org/ww/goautoneg",
-      "Rev": "13ba4ddd0caa9c28ca7b7bffe1dfa9ed8d5ef207"
-    },
-    {
-      "ImportPath": "github.com/prometheus/common/model",
-      "Rev": "13ba4ddd0caa9c28ca7b7bffe1dfa9ed8d5ef207"
-    },
-    {
-      "ImportPath": "github.com/prometheus/procfs",
-      "Rev": "65c1f6f8f0fc1e2185eb9863a3bc751496404259"
-    },
-    {
-      "ImportPath": "github.com/prometheus/procfs/xfs",
-      "Rev": "65c1f6f8f0fc1e2185eb9863a3bc751496404259"
-    },
-    {
-      "ImportPath": "github.com/spf13/cobra",
-      "Rev": "f62e98d28ab7ad31d707ba837a966378465c7b57"
-    },
-    {
-      "ImportPath": "github.com/spf13/pflag",
-      "Rev": "9ff6c6923cfffbcd502984b8e0c80539a94968b7"
-    },
-    {
-      "ImportPath": "github.com/ugorji/go/codec",
-      "Rev": "ded73eae5db7e7a0ef6f55aace87a2873c5d2b74"
-    },
-    {
-      "ImportPath": "golang.org/x/crypto/ssh/terminal",
-      "Rev": "81e90905daefcd6fd217b62423c0908922eadb30"
-    },
-    {
-      "ImportPath": "golang.org/x/net/context",
-      "Rev": "1c05540f6879653db88113bc4a2b70aec4bd491f"
-    },
-    {
-      "ImportPath": "golang.org/x/net/html",
-      "Rev": "1c05540f6879653db88113bc4a2b70aec4bd491f"
-    },
-    {
-      "ImportPath": "golang.org/x/net/html/atom",
-      "Rev": "1c05540f6879653db88113bc4a2b70aec4bd491f"
-    },
-    {
-      "ImportPath": "golang.org/x/net/http2",
-      "Rev": "1c05540f6879653db88113bc4a2b70aec4bd491f"
-    },
-    {
-      "ImportPath": "golang.org/x/net/http2/hpack",
-      "Rev": "1c05540f6879653db88113bc4a2b70aec4bd491f"
-    },
-    {
-      "ImportPath": "golang.org/x/net/idna",
-      "Rev": "1c05540f6879653db88113bc4a2b70aec4bd491f"
-    },
-    {
-      "ImportPath": "golang.org/x/net/internal/timeseries",
-      "Rev": "1c05540f6879653db88113bc4a2b70aec4bd491f"
-    },
-    {
-      "ImportPath": "golang.org/x/net/lex/httplex",
-      "Rev": "1c05540f6879653db88113bc4a2b70aec4bd491f"
-    },
-    {
-      "ImportPath": "golang.org/x/net/trace",
-      "Rev": "1c05540f6879653db88113bc4a2b70aec4bd491f"
-    },
-    {
-      "ImportPath": "golang.org/x/net/websocket",
-      "Rev": "1c05540f6879653db88113bc4a2b70aec4bd491f"
-    },
-    {
-      "ImportPath": "golang.org/x/sys/unix",
-      "Rev": "95c6576299259db960f6c5b9b69ea52422860fce"
-    },
-    {
-      "ImportPath": "golang.org/x/sys/windows",
-      "Rev": "95c6576299259db960f6c5b9b69ea52422860fce"
-    },
-    {
-      "ImportPath": "golang.org/x/text/cases",
-      "Rev": "b19bf474d317b857955b12035d2c5acb57ce8b01"
-    },
-    {
-      "ImportPath": "golang.org/x/text/internal",
-      "Rev": "b19bf474d317b857955b12035d2c5acb57ce8b01"
-    },
-    {
-      "ImportPath": "golang.org/x/text/internal/tag",
-      "Rev": "b19bf474d317b857955b12035d2c5acb57ce8b01"
-    },
-    {
-      "ImportPath": "golang.org/x/text/language",
-      "Rev": "b19bf474d317b857955b12035d2c5acb57ce8b01"
-    },
-    {
-      "ImportPath": "golang.org/x/text/runes",
-      "Rev": "b19bf474d317b857955b12035d2c5acb57ce8b01"
-    },
-    {
-      "ImportPath": "golang.org/x/text/secure/bidirule",
-      "Rev": "b19bf474d317b857955b12035d2c5acb57ce8b01"
-    },
-    {
-      "ImportPath": "golang.org/x/text/secure/precis",
-      "Rev": "b19bf474d317b857955b12035d2c5acb57ce8b01"
-    },
-    {
-      "ImportPath": "golang.org/x/text/transform",
-      "Rev": "b19bf474d317b857955b12035d2c5acb57ce8b01"
-    },
-    {
-      "ImportPath": "golang.org/x/text/unicode/bidi",
-      "Rev": "b19bf474d317b857955b12035d2c5acb57ce8b01"
-    },
-    {
-      "ImportPath": "golang.org/x/text/unicode/norm",
-      "Rev": "b19bf474d317b857955b12035d2c5acb57ce8b01"
-    },
-    {
-      "ImportPath": "golang.org/x/text/width",
-      "Rev": "b19bf474d317b857955b12035d2c5acb57ce8b01"
-    },
-    {
-      "ImportPath": "google.golang.org/genproto/googleapis/rpc/status",
-      "Rev": "09f6ed296fc66555a25fe4ce95173148778dfa85"
-    },
-    {
-      "ImportPath": "google.golang.org/grpc",
-      "Rev": "d2e1b51f33ff8c5e4a15560ff049d200e83726c5"
-    },
-    {
-      "ImportPath": "google.golang.org/grpc/codes",
-      "Rev": "d2e1b51f33ff8c5e4a15560ff049d200e83726c5"
-    },
-    {
-      "ImportPath": "google.golang.org/grpc/credentials",
-      "Rev": "d2e1b51f33ff8c5e4a15560ff049d200e83726c5"
-    },
-    {
-      "ImportPath": "google.golang.org/grpc/grpclb/grpc_lb_v1",
-      "Rev": "d2e1b51f33ff8c5e4a15560ff049d200e83726c5"
-    },
-    {
-      "ImportPath": "google.golang.org/grpc/grpclog",
-      "Rev": "d2e1b51f33ff8c5e4a15560ff049d200e83726c5"
-    },
-    {
-      "ImportPath": "google.golang.org/grpc/internal",
-      "Rev": "d2e1b51f33ff8c5e4a15560ff049d200e83726c5"
-    },
-    {
-      "ImportPath": "google.golang.org/grpc/keepalive",
-      "Rev": "d2e1b51f33ff8c5e4a15560ff049d200e83726c5"
-    },
-    {
-      "ImportPath": "google.golang.org/grpc/metadata",
-      "Rev": "d2e1b51f33ff8c5e4a15560ff049d200e83726c5"
-    },
-    {
-      "ImportPath": "google.golang.org/grpc/naming",
-      "Rev": "d2e1b51f33ff8c5e4a15560ff049d200e83726c5"
-    },
-    {
-      "ImportPath": "google.golang.org/grpc/peer",
-      "Rev": "d2e1b51f33ff8c5e4a15560ff049d200e83726c5"
-    },
-    {
-      "ImportPath": "google.golang.org/grpc/stats",
-      "Rev": "d2e1b51f33ff8c5e4a15560ff049d200e83726c5"
-    },
-    {
-      "ImportPath": "google.golang.org/grpc/status",
-      "Rev": "d2e1b51f33ff8c5e4a15560ff049d200e83726c5"
-    },
-    {
-      "ImportPath": "google.golang.org/grpc/tap",
-      "Rev": "d2e1b51f33ff8c5e4a15560ff049d200e83726c5"
-    },
-    {
-      "ImportPath": "google.golang.org/grpc/transport",
-      "Rev": "d2e1b51f33ff8c5e4a15560ff049d200e83726c5"
-    },
-    {
-      "ImportPath": "gopkg.in/inf.v0",
-      "Rev": "3887ee99ecf07df5b447e9b00d9c0b2adaa9f3e4"
-    },
-    {
-      "ImportPath": "gopkg.in/natefinch/lumberjack.v2",
-      "Rev": "20b71e5b60d756d3d2f80def009790325acc2b23"
-    },
-    {
-      "ImportPath": "gopkg.in/yaml.v2",
-      "Rev": "53feefa2559fb8dfa8d81baad31be332c97d6c77"
-    },
-    {
-      "ImportPath": "k8s.io/api/admission/v1beta1",
-      "Rev": "96c7ecc8649cb4fcf99a98d19ea28d5aa88caf70"
-    },
-    {
-      "ImportPath": "k8s.io/api/admissionregistration/v1alpha1",
-      "Rev": "96c7ecc8649cb4fcf99a98d19ea28d5aa88caf70"
-    },
-    {
-      "ImportPath": "k8s.io/api/admissionregistration/v1beta1",
-      "Rev": "96c7ecc8649cb4fcf99a98d19ea28d5aa88caf70"
-    },
-    {
-      "ImportPath": "k8s.io/api/apps/v1",
-      "Rev": "96c7ecc8649cb4fcf99a98d19ea28d5aa88caf70"
-    },
-    {
-      "ImportPath": "k8s.io/api/apps/v1beta1",
-      "Rev": "96c7ecc8649cb4fcf99a98d19ea28d5aa88caf70"
-    },
-    {
-      "ImportPath": "k8s.io/api/apps/v1beta2",
-      "Rev": "96c7ecc8649cb4fcf99a98d19ea28d5aa88caf70"
-    },
-    {
-      "ImportPath": "k8s.io/api/authentication/v1",
-      "Rev": "96c7ecc8649cb4fcf99a98d19ea28d5aa88caf70"
-    },
-    {
-      "ImportPath": "k8s.io/api/authentication/v1beta1",
-      "Rev": "96c7ecc8649cb4fcf99a98d19ea28d5aa88caf70"
-    },
-    {
-      "ImportPath": "k8s.io/api/authorization/v1",
-      "Rev": "96c7ecc8649cb4fcf99a98d19ea28d5aa88caf70"
-    },
-    {
-      "ImportPath": "k8s.io/api/authorization/v1beta1",
-      "Rev": "96c7ecc8649cb4fcf99a98d19ea28d5aa88caf70"
-    },
-    {
-      "ImportPath": "k8s.io/api/autoscaling/v1",
-      "Rev": "96c7ecc8649cb4fcf99a98d19ea28d5aa88caf70"
-    },
-    {
-      "ImportPath": "k8s.io/api/autoscaling/v2beta1",
-      "Rev": "96c7ecc8649cb4fcf99a98d19ea28d5aa88caf70"
-    },
-    {
-      "ImportPath": "k8s.io/api/batch/v1",
-      "Rev": "96c7ecc8649cb4fcf99a98d19ea28d5aa88caf70"
-    },
-    {
-      "ImportPath": "k8s.io/api/batch/v1beta1",
-      "Rev": "96c7ecc8649cb4fcf99a98d19ea28d5aa88caf70"
-    },
-    {
-      "ImportPath": "k8s.io/api/batch/v2alpha1",
-      "Rev": "96c7ecc8649cb4fcf99a98d19ea28d5aa88caf70"
-    },
-    {
-      "ImportPath": "k8s.io/api/certificates/v1beta1",
-      "Rev": "96c7ecc8649cb4fcf99a98d19ea28d5aa88caf70"
-    },
-    {
-      "ImportPath": "k8s.io/api/core/v1",
-      "Rev": "96c7ecc8649cb4fcf99a98d19ea28d5aa88caf70"
-    },
-    {
-      "ImportPath": "k8s.io/api/extensions/v1beta1",
-      "Rev": "96c7ecc8649cb4fcf99a98d19ea28d5aa88caf70"
-    },
-    {
-      "ImportPath": "k8s.io/api/networking/v1",
-      "Rev": "96c7ecc8649cb4fcf99a98d19ea28d5aa88caf70"
-    },
-    {
-      "ImportPath": "k8s.io/api/policy/v1beta1",
-      "Rev": "96c7ecc8649cb4fcf99a98d19ea28d5aa88caf70"
-    },
-    {
-      "ImportPath": "k8s.io/api/rbac/v1",
-      "Rev": "96c7ecc8649cb4fcf99a98d19ea28d5aa88caf70"
-    },
-    {
-      "ImportPath": "k8s.io/api/rbac/v1alpha1",
-      "Rev": "96c7ecc8649cb4fcf99a98d19ea28d5aa88caf70"
-    },
-    {
-      "ImportPath": "k8s.io/api/rbac/v1beta1",
-      "Rev": "96c7ecc8649cb4fcf99a98d19ea28d5aa88caf70"
-    },
-    {
-      "ImportPath": "k8s.io/api/scheduling/v1alpha1",
-      "Rev": "96c7ecc8649cb4fcf99a98d19ea28d5aa88caf70"
-    },
-    {
-      "ImportPath": "k8s.io/api/settings/v1alpha1",
-      "Rev": "96c7ecc8649cb4fcf99a98d19ea28d5aa88caf70"
-    },
-    {
-      "ImportPath": "k8s.io/api/storage/v1",
-      "Rev": "96c7ecc8649cb4fcf99a98d19ea28d5aa88caf70"
-    },
-    {
-      "ImportPath": "k8s.io/api/storage/v1alpha1",
-      "Rev": "96c7ecc8649cb4fcf99a98d19ea28d5aa88caf70"
-    },
-    {
-      "ImportPath": "k8s.io/api/storage/v1beta1",
-      "Rev": "96c7ecc8649cb4fcf99a98d19ea28d5aa88caf70"
-    },
-    {
-      "ImportPath": "k8s.io/apimachinery/pkg/api/equality",
-      "Rev": "4c98d116e0a4b9b772b313ac91715abbfb0417a1"
-    },
-    {
-      "ImportPath": "k8s.io/apimachinery/pkg/api/errors",
-      "Rev": "4c98d116e0a4b9b772b313ac91715abbfb0417a1"
-    },
-    {
-      "ImportPath": "k8s.io/apimachinery/pkg/api/meta",
-      "Rev": "4c98d116e0a4b9b772b313ac91715abbfb0417a1"
-    },
-    {
-      "ImportPath": "k8s.io/apimachinery/pkg/api/resource",
-      "Rev": "4c98d116e0a4b9b772b313ac91715abbfb0417a1"
-    },
-    {
-      "ImportPath": "k8s.io/apimachinery/pkg/api/testing",
-      "Rev": "4c98d116e0a4b9b772b313ac91715abbfb0417a1"
-    },
-    {
-      "ImportPath": "k8s.io/apimachinery/pkg/api/testing/fuzzer",
-      "Rev": "4c98d116e0a4b9b772b313ac91715abbfb0417a1"
-    },
-    {
-      "ImportPath": "k8s.io/apimachinery/pkg/api/testing/roundtrip",
-      "Rev": "4c98d116e0a4b9b772b313ac91715abbfb0417a1"
-    },
-    {
-      "ImportPath": "k8s.io/apimachinery/pkg/api/validation",
-      "Rev": "4c98d116e0a4b9b772b313ac91715abbfb0417a1"
-    },
-    {
-      "ImportPath": "k8s.io/apimachinery/pkg/api/validation/path",
-      "Rev": "4c98d116e0a4b9b772b313ac91715abbfb0417a1"
-    },
-    {
-      "ImportPath": "k8s.io/apimachinery/pkg/apimachinery",
-      "Rev": "4c98d116e0a4b9b772b313ac91715abbfb0417a1"
-    },
-    {
-      "ImportPath": "k8s.io/apimachinery/pkg/apimachinery/announced",
-      "Rev": "4c98d116e0a4b9b772b313ac91715abbfb0417a1"
-    },
-    {
-      "ImportPath": "k8s.io/apimachinery/pkg/apimachinery/registered",
-      "Rev": "4c98d116e0a4b9b772b313ac91715abbfb0417a1"
-    },
-    {
-      "ImportPath": "k8s.io/apimachinery/pkg/apis/meta/fuzzer",
-      "Rev": "4c98d116e0a4b9b772b313ac91715abbfb0417a1"
-    },
-    {
-      "ImportPath": "k8s.io/apimachinery/pkg/apis/meta/internalversion",
-      "Rev": "4c98d116e0a4b9b772b313ac91715abbfb0417a1"
-    },
-    {
-      "ImportPath": "k8s.io/apimachinery/pkg/apis/meta/v1",
-      "Rev": "4c98d116e0a4b9b772b313ac91715abbfb0417a1"
-    },
-    {
-      "ImportPath": "k8s.io/apimachinery/pkg/apis/meta/v1/unstructured",
-      "Rev": "4c98d116e0a4b9b772b313ac91715abbfb0417a1"
-    },
-    {
-      "ImportPath": "k8s.io/apimachinery/pkg/apis/meta/v1/validation",
-      "Rev": "4c98d116e0a4b9b772b313ac91715abbfb0417a1"
-    },
-    {
-      "ImportPath": "k8s.io/apimachinery/pkg/apis/meta/v1alpha1",
-      "Rev": "4c98d116e0a4b9b772b313ac91715abbfb0417a1"
-    },
-    {
-      "ImportPath": "k8s.io/apimachinery/pkg/conversion",
-      "Rev": "4c98d116e0a4b9b772b313ac91715abbfb0417a1"
-    },
-    {
-      "ImportPath": "k8s.io/apimachinery/pkg/conversion/queryparams",
-      "Rev": "4c98d116e0a4b9b772b313ac91715abbfb0417a1"
-    },
-    {
-      "ImportPath": "k8s.io/apimachinery/pkg/fields",
-      "Rev": "4c98d116e0a4b9b772b313ac91715abbfb0417a1"
-    },
-    {
-      "ImportPath": "k8s.io/apimachinery/pkg/labels",
-      "Rev": "4c98d116e0a4b9b772b313ac91715abbfb0417a1"
-    },
-    {
-      "ImportPath": "k8s.io/apimachinery/pkg/runtime",
-      "Rev": "4c98d116e0a4b9b772b313ac91715abbfb0417a1"
-    },
-    {
-      "ImportPath": "k8s.io/apimachinery/pkg/runtime/schema",
-      "Rev": "4c98d116e0a4b9b772b313ac91715abbfb0417a1"
-    },
-    {
-      "ImportPath": "k8s.io/apimachinery/pkg/runtime/serializer",
-      "Rev": "4c98d116e0a4b9b772b313ac91715abbfb0417a1"
-    },
-    {
-      "ImportPath": "k8s.io/apimachinery/pkg/runtime/serializer/json",
-      "Rev": "4c98d116e0a4b9b772b313ac91715abbfb0417a1"
-    },
-    {
-      "ImportPath": "k8s.io/apimachinery/pkg/runtime/serializer/protobuf",
-      "Rev": "4c98d116e0a4b9b772b313ac91715abbfb0417a1"
-    },
-    {
-      "ImportPath": "k8s.io/apimachinery/pkg/runtime/serializer/recognizer",
-      "Rev": "4c98d116e0a4b9b772b313ac91715abbfb0417a1"
-    },
-    {
-      "ImportPath": "k8s.io/apimachinery/pkg/runtime/serializer/streaming",
-      "Rev": "4c98d116e0a4b9b772b313ac91715abbfb0417a1"
-    },
-    {
-      "ImportPath": "k8s.io/apimachinery/pkg/runtime/serializer/versioning",
-      "Rev": "4c98d116e0a4b9b772b313ac91715abbfb0417a1"
-    },
-    {
-      "ImportPath": "k8s.io/apimachinery/pkg/selection",
-      "Rev": "4c98d116e0a4b9b772b313ac91715abbfb0417a1"
-    },
-    {
-      "ImportPath": "k8s.io/apimachinery/pkg/types",
-      "Rev": "4c98d116e0a4b9b772b313ac91715abbfb0417a1"
-    },
-    {
-      "ImportPath": "k8s.io/apimachinery/pkg/util/cache",
-      "Rev": "4c98d116e0a4b9b772b313ac91715abbfb0417a1"
-    },
-    {
-      "ImportPath": "k8s.io/apimachinery/pkg/util/clock",
-      "Rev": "4c98d116e0a4b9b772b313ac91715abbfb0417a1"
-    },
-    {
-      "ImportPath": "k8s.io/apimachinery/pkg/util/diff",
-      "Rev": "4c98d116e0a4b9b772b313ac91715abbfb0417a1"
-    },
-    {
-      "ImportPath": "k8s.io/apimachinery/pkg/util/errors",
-      "Rev": "4c98d116e0a4b9b772b313ac91715abbfb0417a1"
-    },
-    {
-      "ImportPath": "k8s.io/apimachinery/pkg/util/framer",
-      "Rev": "4c98d116e0a4b9b772b313ac91715abbfb0417a1"
-    },
-    {
-      "ImportPath": "k8s.io/apimachinery/pkg/util/httpstream",
-      "Rev": "4c98d116e0a4b9b772b313ac91715abbfb0417a1"
-    },
-    {
-      "ImportPath": "k8s.io/apimachinery/pkg/util/intstr",
-      "Rev": "4c98d116e0a4b9b772b313ac91715abbfb0417a1"
-    },
-    {
-      "ImportPath": "k8s.io/apimachinery/pkg/util/json",
-      "Rev": "4c98d116e0a4b9b772b313ac91715abbfb0417a1"
-    },
-    {
-      "ImportPath": "k8s.io/apimachinery/pkg/util/mergepatch",
-      "Rev": "4c98d116e0a4b9b772b313ac91715abbfb0417a1"
-    },
-    {
-      "ImportPath": "k8s.io/apimachinery/pkg/util/net",
-      "Rev": "4c98d116e0a4b9b772b313ac91715abbfb0417a1"
-    },
-    {
-      "ImportPath": "k8s.io/apimachinery/pkg/util/proxy",
-      "Rev": "4c98d116e0a4b9b772b313ac91715abbfb0417a1"
-    },
-    {
-      "ImportPath": "k8s.io/apimachinery/pkg/util/rand",
-      "Rev": "4c98d116e0a4b9b772b313ac91715abbfb0417a1"
-    },
-    {
-      "ImportPath": "k8s.io/apimachinery/pkg/util/runtime",
-      "Rev": "4c98d116e0a4b9b772b313ac91715abbfb0417a1"
-    },
-    {
-      "ImportPath": "k8s.io/apimachinery/pkg/util/sets",
-      "Rev": "4c98d116e0a4b9b772b313ac91715abbfb0417a1"
-    },
-    {
-      "ImportPath": "k8s.io/apimachinery/pkg/util/strategicpatch",
-      "Rev": "4c98d116e0a4b9b772b313ac91715abbfb0417a1"
-    },
-    {
-      "ImportPath": "k8s.io/apimachinery/pkg/util/uuid",
-      "Rev": "4c98d116e0a4b9b772b313ac91715abbfb0417a1"
-    },
-    {
-      "ImportPath": "k8s.io/apimachinery/pkg/util/validation",
-      "Rev": "4c98d116e0a4b9b772b313ac91715abbfb0417a1"
-    },
-    {
-      "ImportPath": "k8s.io/apimachinery/pkg/util/validation/field",
-      "Rev": "4c98d116e0a4b9b772b313ac91715abbfb0417a1"
-    },
-    {
-      "ImportPath": "k8s.io/apimachinery/pkg/util/wait",
-      "Rev": "4c98d116e0a4b9b772b313ac91715abbfb0417a1"
-    },
-    {
-      "ImportPath": "k8s.io/apimachinery/pkg/util/waitgroup",
-      "Rev": "4c98d116e0a4b9b772b313ac91715abbfb0417a1"
-    },
-    {
-      "ImportPath": "k8s.io/apimachinery/pkg/util/yaml",
-      "Rev": "4c98d116e0a4b9b772b313ac91715abbfb0417a1"
-    },
-    {
-      "ImportPath": "k8s.io/apimachinery/pkg/version",
-      "Rev": "4c98d116e0a4b9b772b313ac91715abbfb0417a1"
-    },
-    {
-      "ImportPath": "k8s.io/apimachinery/pkg/watch",
-      "Rev": "4c98d116e0a4b9b772b313ac91715abbfb0417a1"
-    },
-    {
-      "ImportPath": "k8s.io/apimachinery/third_party/forked/golang/json",
-      "Rev": "4c98d116e0a4b9b772b313ac91715abbfb0417a1"
-    },
-    {
-      "ImportPath": "k8s.io/apimachinery/third_party/forked/golang/netutil",
-      "Rev": "4c98d116e0a4b9b772b313ac91715abbfb0417a1"
-    },
-    {
-      "ImportPath": "k8s.io/apimachinery/third_party/forked/golang/reflect",
-      "Rev": "4c98d116e0a4b9b772b313ac91715abbfb0417a1"
-    },
-    {
-      "ImportPath": "k8s.io/apiserver/pkg/admission",
-      "Rev": "718233ed30f1f4d27f2d4c9886af177eecb9f628"
-    },
-    {
-      "ImportPath": "k8s.io/apiserver/pkg/admission/configuration",
-      "Rev": "718233ed30f1f4d27f2d4c9886af177eecb9f628"
-    },
-    {
-      "ImportPath": "k8s.io/apiserver/pkg/admission/initializer",
-      "Rev": "718233ed30f1f4d27f2d4c9886af177eecb9f628"
-    },
-    {
-      "ImportPath": "k8s.io/apiserver/pkg/admission/metrics",
-      "Rev": "718233ed30f1f4d27f2d4c9886af177eecb9f628"
-    },
-    {
-      "ImportPath": "k8s.io/apiserver/pkg/admission/plugin/initialization",
-      "Rev": "718233ed30f1f4d27f2d4c9886af177eecb9f628"
-    },
-    {
-      "ImportPath": "k8s.io/apiserver/pkg/admission/plugin/namespace/lifecycle",
-      "Rev": "718233ed30f1f4d27f2d4c9886af177eecb9f628"
-    },
-    {
-      "ImportPath": "k8s.io/apiserver/pkg/admission/plugin/webhook/config",
-      "Rev": "718233ed30f1f4d27f2d4c9886af177eecb9f628"
-    },
-    {
-      "ImportPath": "k8s.io/apiserver/pkg/admission/plugin/webhook/config/apis/webhookadmission",
-      "Rev": "718233ed30f1f4d27f2d4c9886af177eecb9f628"
-    },
-    {
-      "ImportPath": "k8s.io/apiserver/pkg/admission/plugin/webhook/config/apis/webhookadmission/v1alpha1",
-      "Rev": "718233ed30f1f4d27f2d4c9886af177eecb9f628"
-    },
-    {
-      "ImportPath": "k8s.io/apiserver/pkg/admission/plugin/webhook/errors",
-      "Rev": "718233ed30f1f4d27f2d4c9886af177eecb9f628"
-    },
-    {
-      "ImportPath": "k8s.io/apiserver/pkg/admission/plugin/webhook/mutating",
-      "Rev": "718233ed30f1f4d27f2d4c9886af177eecb9f628"
-    },
-    {
-      "ImportPath": "k8s.io/apiserver/pkg/admission/plugin/webhook/namespace",
-      "Rev": "718233ed30f1f4d27f2d4c9886af177eecb9f628"
-    },
-    {
-      "ImportPath": "k8s.io/apiserver/pkg/admission/plugin/webhook/request",
-      "Rev": "718233ed30f1f4d27f2d4c9886af177eecb9f628"
-    },
-    {
-      "ImportPath": "k8s.io/apiserver/pkg/admission/plugin/webhook/rules",
-      "Rev": "718233ed30f1f4d27f2d4c9886af177eecb9f628"
-    },
-    {
-      "ImportPath": "k8s.io/apiserver/pkg/admission/plugin/webhook/validating",
-      "Rev": "718233ed30f1f4d27f2d4c9886af177eecb9f628"
-    },
-    {
-      "ImportPath": "k8s.io/apiserver/pkg/admission/plugin/webhook/versioned",
-      "Rev": "718233ed30f1f4d27f2d4c9886af177eecb9f628"
-    },
-    {
-      "ImportPath": "k8s.io/apiserver/pkg/apis/apiserver",
-      "Rev": "718233ed30f1f4d27f2d4c9886af177eecb9f628"
-    },
-    {
-      "ImportPath": "k8s.io/apiserver/pkg/apis/apiserver/install",
-      "Rev": "718233ed30f1f4d27f2d4c9886af177eecb9f628"
-    },
-    {
-      "ImportPath": "k8s.io/apiserver/pkg/apis/apiserver/v1alpha1",
-      "Rev": "718233ed30f1f4d27f2d4c9886af177eecb9f628"
-    },
-    {
-      "ImportPath": "k8s.io/apiserver/pkg/apis/audit",
-      "Rev": "718233ed30f1f4d27f2d4c9886af177eecb9f628"
-    },
-    {
-      "ImportPath": "k8s.io/apiserver/pkg/apis/audit/install",
-      "Rev": "718233ed30f1f4d27f2d4c9886af177eecb9f628"
-    },
-    {
-      "ImportPath": "k8s.io/apiserver/pkg/apis/audit/v1alpha1",
-      "Rev": "718233ed30f1f4d27f2d4c9886af177eecb9f628"
-    },
-    {
-      "ImportPath": "k8s.io/apiserver/pkg/apis/audit/v1beta1",
-      "Rev": "718233ed30f1f4d27f2d4c9886af177eecb9f628"
-    },
-    {
-      "ImportPath": "k8s.io/apiserver/pkg/apis/audit/validation",
-      "Rev": "718233ed30f1f4d27f2d4c9886af177eecb9f628"
-    },
-    {
-      "ImportPath": "k8s.io/apiserver/pkg/audit",
-      "Rev": "718233ed30f1f4d27f2d4c9886af177eecb9f628"
-    },
-    {
-      "ImportPath": "k8s.io/apiserver/pkg/audit/policy",
-      "Rev": "718233ed30f1f4d27f2d4c9886af177eecb9f628"
-    },
-    {
-      "ImportPath": "k8s.io/apiserver/pkg/authentication/authenticator",
-      "Rev": "718233ed30f1f4d27f2d4c9886af177eecb9f628"
-    },
-    {
-      "ImportPath": "k8s.io/apiserver/pkg/authentication/authenticatorfactory",
-      "Rev": "718233ed30f1f4d27f2d4c9886af177eecb9f628"
-    },
-    {
-      "ImportPath": "k8s.io/apiserver/pkg/authentication/group",
-      "Rev": "718233ed30f1f4d27f2d4c9886af177eecb9f628"
-    },
-    {
-      "ImportPath": "k8s.io/apiserver/pkg/authentication/request/anonymous",
-      "Rev": "718233ed30f1f4d27f2d4c9886af177eecb9f628"
-    },
-    {
-      "ImportPath": "k8s.io/apiserver/pkg/authentication/request/bearertoken",
-      "Rev": "718233ed30f1f4d27f2d4c9886af177eecb9f628"
-    },
-    {
-      "ImportPath": "k8s.io/apiserver/pkg/authentication/request/headerrequest",
-      "Rev": "718233ed30f1f4d27f2d4c9886af177eecb9f628"
-    },
-    {
-      "ImportPath": "k8s.io/apiserver/pkg/authentication/request/union",
-      "Rev": "718233ed30f1f4d27f2d4c9886af177eecb9f628"
-    },
-    {
-      "ImportPath": "k8s.io/apiserver/pkg/authentication/request/websocket",
-      "Rev": "718233ed30f1f4d27f2d4c9886af177eecb9f628"
-    },
-    {
-      "ImportPath": "k8s.io/apiserver/pkg/authentication/request/x509",
-      "Rev": "718233ed30f1f4d27f2d4c9886af177eecb9f628"
-    },
-    {
-      "ImportPath": "k8s.io/apiserver/pkg/authentication/serviceaccount",
-      "Rev": "718233ed30f1f4d27f2d4c9886af177eecb9f628"
-    },
-    {
-      "ImportPath": "k8s.io/apiserver/pkg/authentication/token/tokenfile",
-      "Rev": "718233ed30f1f4d27f2d4c9886af177eecb9f628"
-    },
-    {
-      "ImportPath": "k8s.io/apiserver/pkg/authentication/user",
-      "Rev": "718233ed30f1f4d27f2d4c9886af177eecb9f628"
-    },
-    {
-      "ImportPath": "k8s.io/apiserver/pkg/authorization/authorizer",
-      "Rev": "718233ed30f1f4d27f2d4c9886af177eecb9f628"
-    },
-    {
-      "ImportPath": "k8s.io/apiserver/pkg/authorization/authorizerfactory",
-      "Rev": "718233ed30f1f4d27f2d4c9886af177eecb9f628"
-    },
-    {
-      "ImportPath": "k8s.io/apiserver/pkg/authorization/union",
-      "Rev": "718233ed30f1f4d27f2d4c9886af177eecb9f628"
-    },
-    {
-      "ImportPath": "k8s.io/apiserver/pkg/endpoints",
-      "Rev": "718233ed30f1f4d27f2d4c9886af177eecb9f628"
-    },
-    {
-      "ImportPath": "k8s.io/apiserver/pkg/endpoints/discovery",
-      "Rev": "718233ed30f1f4d27f2d4c9886af177eecb9f628"
-    },
-    {
-      "ImportPath": "k8s.io/apiserver/pkg/endpoints/filters",
-      "Rev": "718233ed30f1f4d27f2d4c9886af177eecb9f628"
-    },
-    {
-      "ImportPath": "k8s.io/apiserver/pkg/endpoints/handlers",
-      "Rev": "718233ed30f1f4d27f2d4c9886af177eecb9f628"
-    },
-    {
-      "ImportPath": "k8s.io/apiserver/pkg/endpoints/handlers/negotiation",
-      "Rev": "718233ed30f1f4d27f2d4c9886af177eecb9f628"
-    },
-    {
-      "ImportPath": "k8s.io/apiserver/pkg/endpoints/handlers/responsewriters",
-      "Rev": "718233ed30f1f4d27f2d4c9886af177eecb9f628"
-    },
-    {
-      "ImportPath": "k8s.io/apiserver/pkg/endpoints/metrics",
-      "Rev": "718233ed30f1f4d27f2d4c9886af177eecb9f628"
-    },
-    {
-      "ImportPath": "k8s.io/apiserver/pkg/endpoints/openapi",
-      "Rev": "718233ed30f1f4d27f2d4c9886af177eecb9f628"
-    },
-    {
-      "ImportPath": "k8s.io/apiserver/pkg/endpoints/request",
-      "Rev": "718233ed30f1f4d27f2d4c9886af177eecb9f628"
-    },
-    {
-      "ImportPath": "k8s.io/apiserver/pkg/features",
-      "Rev": "718233ed30f1f4d27f2d4c9886af177eecb9f628"
-    },
-    {
-      "ImportPath": "k8s.io/apiserver/pkg/registry/generic",
-      "Rev": "718233ed30f1f4d27f2d4c9886af177eecb9f628"
-    },
-    {
-      "ImportPath": "k8s.io/apiserver/pkg/registry/generic/registry",
-      "Rev": "718233ed30f1f4d27f2d4c9886af177eecb9f628"
-    },
-    {
-      "ImportPath": "k8s.io/apiserver/pkg/registry/rest",
-      "Rev": "718233ed30f1f4d27f2d4c9886af177eecb9f628"
-    },
-    {
-      "ImportPath": "k8s.io/apiserver/pkg/server",
-      "Rev": "718233ed30f1f4d27f2d4c9886af177eecb9f628"
-    },
-    {
-      "ImportPath": "k8s.io/apiserver/pkg/server/filters",
-      "Rev": "718233ed30f1f4d27f2d4c9886af177eecb9f628"
-    },
-    {
-      "ImportPath": "k8s.io/apiserver/pkg/server/healthz",
-      "Rev": "718233ed30f1f4d27f2d4c9886af177eecb9f628"
-    },
-    {
-      "ImportPath": "k8s.io/apiserver/pkg/server/httplog",
-      "Rev": "718233ed30f1f4d27f2d4c9886af177eecb9f628"
-    },
-    {
-      "ImportPath": "k8s.io/apiserver/pkg/server/mux",
-      "Rev": "718233ed30f1f4d27f2d4c9886af177eecb9f628"
-    },
-    {
-      "ImportPath": "k8s.io/apiserver/pkg/server/options",
-      "Rev": "718233ed30f1f4d27f2d4c9886af177eecb9f628"
-    },
-    {
-      "ImportPath": "k8s.io/apiserver/pkg/server/routes",
-      "Rev": "718233ed30f1f4d27f2d4c9886af177eecb9f628"
-    },
-    {
-      "ImportPath": "k8s.io/apiserver/pkg/server/routes/data/swagger",
-      "Rev": "718233ed30f1f4d27f2d4c9886af177eecb9f628"
-    },
-    {
-      "ImportPath": "k8s.io/apiserver/pkg/server/storage",
-      "Rev": "718233ed30f1f4d27f2d4c9886af177eecb9f628"
-    },
-    {
-      "ImportPath": "k8s.io/apiserver/pkg/storage",
-      "Rev": "718233ed30f1f4d27f2d4c9886af177eecb9f628"
-    },
-    {
-      "ImportPath": "k8s.io/apiserver/pkg/storage/errors",
-      "Rev": "718233ed30f1f4d27f2d4c9886af177eecb9f628"
-    },
-    {
-      "ImportPath": "k8s.io/apiserver/pkg/storage/etcd",
-      "Rev": "718233ed30f1f4d27f2d4c9886af177eecb9f628"
-    },
-    {
-      "ImportPath": "k8s.io/apiserver/pkg/storage/etcd/metrics",
-      "Rev": "718233ed30f1f4d27f2d4c9886af177eecb9f628"
-    },
-    {
-      "ImportPath": "k8s.io/apiserver/pkg/storage/etcd/util",
-      "Rev": "718233ed30f1f4d27f2d4c9886af177eecb9f628"
-    },
-    {
-      "ImportPath": "k8s.io/apiserver/pkg/storage/etcd3",
-      "Rev": "718233ed30f1f4d27f2d4c9886af177eecb9f628"
-    },
-    {
-      "ImportPath": "k8s.io/apiserver/pkg/storage/etcd3/preflight",
-      "Rev": "718233ed30f1f4d27f2d4c9886af177eecb9f628"
-    },
-    {
-      "ImportPath": "k8s.io/apiserver/pkg/storage/names",
-      "Rev": "718233ed30f1f4d27f2d4c9886af177eecb9f628"
-    },
-    {
-      "ImportPath": "k8s.io/apiserver/pkg/storage/storagebackend",
-      "Rev": "718233ed30f1f4d27f2d4c9886af177eecb9f628"
-    },
-    {
-      "ImportPath": "k8s.io/apiserver/pkg/storage/storagebackend/factory",
-      "Rev": "718233ed30f1f4d27f2d4c9886af177eecb9f628"
-    },
-    {
-      "ImportPath": "k8s.io/apiserver/pkg/storage/value",
-      "Rev": "718233ed30f1f4d27f2d4c9886af177eecb9f628"
-    },
-    {
-      "ImportPath": "k8s.io/apiserver/pkg/util/feature",
-      "Rev": "718233ed30f1f4d27f2d4c9886af177eecb9f628"
-    },
-    {
-      "ImportPath": "k8s.io/apiserver/pkg/util/flag",
-      "Rev": "718233ed30f1f4d27f2d4c9886af177eecb9f628"
-    },
-    {
-      "ImportPath": "k8s.io/apiserver/pkg/util/flushwriter",
-      "Rev": "718233ed30f1f4d27f2d4c9886af177eecb9f628"
-    },
-    {
-      "ImportPath": "k8s.io/apiserver/pkg/util/logs",
-      "Rev": "718233ed30f1f4d27f2d4c9886af177eecb9f628"
-    },
-    {
-      "ImportPath": "k8s.io/apiserver/pkg/util/trace",
-      "Rev": "718233ed30f1f4d27f2d4c9886af177eecb9f628"
-    },
-    {
-      "ImportPath": "k8s.io/apiserver/pkg/util/webhook",
-      "Rev": "718233ed30f1f4d27f2d4c9886af177eecb9f628"
-    },
-    {
-      "ImportPath": "k8s.io/apiserver/pkg/util/wsstream",
-      "Rev": "718233ed30f1f4d27f2d4c9886af177eecb9f628"
-    },
-    {
-      "ImportPath": "k8s.io/apiserver/plugin/pkg/audit/log",
-      "Rev": "718233ed30f1f4d27f2d4c9886af177eecb9f628"
-    },
-    {
-      "ImportPath": "k8s.io/apiserver/plugin/pkg/audit/webhook",
-      "Rev": "718233ed30f1f4d27f2d4c9886af177eecb9f628"
-    },
-    {
-      "ImportPath": "k8s.io/apiserver/plugin/pkg/authenticator/token/webhook",
-      "Rev": "718233ed30f1f4d27f2d4c9886af177eecb9f628"
-    },
-    {
-      "ImportPath": "k8s.io/apiserver/plugin/pkg/authorizer/webhook",
-      "Rev": "718233ed30f1f4d27f2d4c9886af177eecb9f628"
-    },
-    {
-      "ImportPath": "k8s.io/client-go/discovery",
-      "Rev": "d97bb3ec4ca83c7322497f1f912f74f7e4bc442d"
-    },
-    {
-      "ImportPath": "k8s.io/client-go/discovery/fake",
-      "Rev": "d97bb3ec4ca83c7322497f1f912f74f7e4bc442d"
-    },
-    {
-      "ImportPath": "k8s.io/client-go/informers",
-      "Rev": "d97bb3ec4ca83c7322497f1f912f74f7e4bc442d"
-    },
-    {
-      "ImportPath": "k8s.io/client-go/informers/admissionregistration",
-      "Rev": "d97bb3ec4ca83c7322497f1f912f74f7e4bc442d"
-    },
-    {
-      "ImportPath": "k8s.io/client-go/informers/admissionregistration/v1alpha1",
-      "Rev": "d97bb3ec4ca83c7322497f1f912f74f7e4bc442d"
-    },
-    {
-      "ImportPath": "k8s.io/client-go/informers/admissionregistration/v1beta1",
-      "Rev": "d97bb3ec4ca83c7322497f1f912f74f7e4bc442d"
-    },
-    {
-      "ImportPath": "k8s.io/client-go/informers/apps",
-      "Rev": "d97bb3ec4ca83c7322497f1f912f74f7e4bc442d"
-    },
-    {
-      "ImportPath": "k8s.io/client-go/informers/apps/v1",
-      "Rev": "d97bb3ec4ca83c7322497f1f912f74f7e4bc442d"
-    },
-    {
-      "ImportPath": "k8s.io/client-go/informers/apps/v1beta1",
-      "Rev": "d97bb3ec4ca83c7322497f1f912f74f7e4bc442d"
-    },
-    {
-      "ImportPath": "k8s.io/client-go/informers/apps/v1beta2",
-      "Rev": "d97bb3ec4ca83c7322497f1f912f74f7e4bc442d"
-    },
-    {
-      "ImportPath": "k8s.io/client-go/informers/autoscaling",
-      "Rev": "d97bb3ec4ca83c7322497f1f912f74f7e4bc442d"
-    },
-    {
-      "ImportPath": "k8s.io/client-go/informers/autoscaling/v1",
-      "Rev": "d97bb3ec4ca83c7322497f1f912f74f7e4bc442d"
-    },
-    {
-      "ImportPath": "k8s.io/client-go/informers/autoscaling/v2beta1",
-      "Rev": "d97bb3ec4ca83c7322497f1f912f74f7e4bc442d"
-    },
-    {
-      "ImportPath": "k8s.io/client-go/informers/batch",
-      "Rev": "d97bb3ec4ca83c7322497f1f912f74f7e4bc442d"
-    },
-    {
-      "ImportPath": "k8s.io/client-go/informers/batch/v1",
-      "Rev": "d97bb3ec4ca83c7322497f1f912f74f7e4bc442d"
-    },
-    {
-      "ImportPath": "k8s.io/client-go/informers/batch/v1beta1",
-      "Rev": "d97bb3ec4ca83c7322497f1f912f74f7e4bc442d"
-    },
-    {
-      "ImportPath": "k8s.io/client-go/informers/batch/v2alpha1",
-      "Rev": "d97bb3ec4ca83c7322497f1f912f74f7e4bc442d"
-    },
-    {
-      "ImportPath": "k8s.io/client-go/informers/certificates",
-      "Rev": "d97bb3ec4ca83c7322497f1f912f74f7e4bc442d"
-    },
-    {
-      "ImportPath": "k8s.io/client-go/informers/certificates/v1beta1",
-      "Rev": "d97bb3ec4ca83c7322497f1f912f74f7e4bc442d"
-    },
-    {
-      "ImportPath": "k8s.io/client-go/informers/core",
-      "Rev": "d97bb3ec4ca83c7322497f1f912f74f7e4bc442d"
-    },
-    {
-      "ImportPath": "k8s.io/client-go/informers/core/v1",
-      "Rev": "d97bb3ec4ca83c7322497f1f912f74f7e4bc442d"
-    },
-    {
-      "ImportPath": "k8s.io/client-go/informers/extensions",
-      "Rev": "d97bb3ec4ca83c7322497f1f912f74f7e4bc442d"
-    },
-    {
-      "ImportPath": "k8s.io/client-go/informers/extensions/v1beta1",
-      "Rev": "d97bb3ec4ca83c7322497f1f912f74f7e4bc442d"
-    },
-    {
-      "ImportPath": "k8s.io/client-go/informers/internalinterfaces",
-      "Rev": "d97bb3ec4ca83c7322497f1f912f74f7e4bc442d"
-    },
-    {
-      "ImportPath": "k8s.io/client-go/informers/networking",
-      "Rev": "d97bb3ec4ca83c7322497f1f912f74f7e4bc442d"
-    },
-    {
-      "ImportPath": "k8s.io/client-go/informers/networking/v1",
-      "Rev": "d97bb3ec4ca83c7322497f1f912f74f7e4bc442d"
-    },
-    {
-      "ImportPath": "k8s.io/client-go/informers/policy",
-      "Rev": "d97bb3ec4ca83c7322497f1f912f74f7e4bc442d"
-    },
-    {
-      "ImportPath": "k8s.io/client-go/informers/policy/v1beta1",
-      "Rev": "d97bb3ec4ca83c7322497f1f912f74f7e4bc442d"
-    },
-    {
-      "ImportPath": "k8s.io/client-go/informers/rbac",
-      "Rev": "d97bb3ec4ca83c7322497f1f912f74f7e4bc442d"
-    },
-    {
-      "ImportPath": "k8s.io/client-go/informers/rbac/v1",
-      "Rev": "d97bb3ec4ca83c7322497f1f912f74f7e4bc442d"
-    },
-    {
-      "ImportPath": "k8s.io/client-go/informers/rbac/v1alpha1",
-      "Rev": "d97bb3ec4ca83c7322497f1f912f74f7e4bc442d"
-    },
-    {
-      "ImportPath": "k8s.io/client-go/informers/rbac/v1beta1",
-      "Rev": "d97bb3ec4ca83c7322497f1f912f74f7e4bc442d"
-    },
-    {
-      "ImportPath": "k8s.io/client-go/informers/scheduling",
-      "Rev": "d97bb3ec4ca83c7322497f1f912f74f7e4bc442d"
-    },
-    {
-      "ImportPath": "k8s.io/client-go/informers/scheduling/v1alpha1",
-      "Rev": "d97bb3ec4ca83c7322497f1f912f74f7e4bc442d"
-    },
-    {
-      "ImportPath": "k8s.io/client-go/informers/settings",
-      "Rev": "d97bb3ec4ca83c7322497f1f912f74f7e4bc442d"
-    },
-    {
-      "ImportPath": "k8s.io/client-go/informers/settings/v1alpha1",
-      "Rev": "d97bb3ec4ca83c7322497f1f912f74f7e4bc442d"
-    },
-    {
-      "ImportPath": "k8s.io/client-go/informers/storage",
-      "Rev": "d97bb3ec4ca83c7322497f1f912f74f7e4bc442d"
-    },
-    {
-      "ImportPath": "k8s.io/client-go/informers/storage/v1",
-      "Rev": "d97bb3ec4ca83c7322497f1f912f74f7e4bc442d"
-    },
-    {
-      "ImportPath": "k8s.io/client-go/informers/storage/v1alpha1",
-      "Rev": "d97bb3ec4ca83c7322497f1f912f74f7e4bc442d"
-    },
-    {
-      "ImportPath": "k8s.io/client-go/informers/storage/v1beta1",
-      "Rev": "d97bb3ec4ca83c7322497f1f912f74f7e4bc442d"
-    },
-    {
-      "ImportPath": "k8s.io/client-go/kubernetes",
-      "Rev": "d97bb3ec4ca83c7322497f1f912f74f7e4bc442d"
-    },
-    {
-      "ImportPath": "k8s.io/client-go/kubernetes/scheme",
-      "Rev": "d97bb3ec4ca83c7322497f1f912f74f7e4bc442d"
-    },
-    {
-      "ImportPath": "k8s.io/client-go/kubernetes/typed/admissionregistration/v1alpha1",
-      "Rev": "d97bb3ec4ca83c7322497f1f912f74f7e4bc442d"
-    },
-    {
-      "ImportPath": "k8s.io/client-go/kubernetes/typed/admissionregistration/v1beta1",
-      "Rev": "d97bb3ec4ca83c7322497f1f912f74f7e4bc442d"
-    },
-    {
-      "ImportPath": "k8s.io/client-go/kubernetes/typed/apps/v1",
-      "Rev": "d97bb3ec4ca83c7322497f1f912f74f7e4bc442d"
-    },
-    {
-      "ImportPath": "k8s.io/client-go/kubernetes/typed/apps/v1beta1",
-      "Rev": "d97bb3ec4ca83c7322497f1f912f74f7e4bc442d"
-    },
-    {
-      "ImportPath": "k8s.io/client-go/kubernetes/typed/apps/v1beta2",
-      "Rev": "d97bb3ec4ca83c7322497f1f912f74f7e4bc442d"
-    },
-    {
-      "ImportPath": "k8s.io/client-go/kubernetes/typed/authentication/v1",
-      "Rev": "d97bb3ec4ca83c7322497f1f912f74f7e4bc442d"
-    },
-    {
-      "ImportPath": "k8s.io/client-go/kubernetes/typed/authentication/v1beta1",
-      "Rev": "d97bb3ec4ca83c7322497f1f912f74f7e4bc442d"
-    },
-    {
-      "ImportPath": "k8s.io/client-go/kubernetes/typed/authorization/v1",
-      "Rev": "d97bb3ec4ca83c7322497f1f912f74f7e4bc442d"
-    },
-    {
-      "ImportPath": "k8s.io/client-go/kubernetes/typed/authorization/v1beta1",
-      "Rev": "d97bb3ec4ca83c7322497f1f912f74f7e4bc442d"
-    },
-    {
-      "ImportPath": "k8s.io/client-go/kubernetes/typed/autoscaling/v1",
-      "Rev": "d97bb3ec4ca83c7322497f1f912f74f7e4bc442d"
-    },
-    {
-      "ImportPath": "k8s.io/client-go/kubernetes/typed/autoscaling/v2beta1",
-      "Rev": "d97bb3ec4ca83c7322497f1f912f74f7e4bc442d"
-    },
-    {
-      "ImportPath": "k8s.io/client-go/kubernetes/typed/batch/v1",
-      "Rev": "d97bb3ec4ca83c7322497f1f912f74f7e4bc442d"
-    },
-    {
-      "ImportPath": "k8s.io/client-go/kubernetes/typed/batch/v1beta1",
-      "Rev": "d97bb3ec4ca83c7322497f1f912f74f7e4bc442d"
-    },
-    {
-      "ImportPath": "k8s.io/client-go/kubernetes/typed/batch/v2alpha1",
-      "Rev": "d97bb3ec4ca83c7322497f1f912f74f7e4bc442d"
-    },
-    {
-      "ImportPath": "k8s.io/client-go/kubernetes/typed/certificates/v1beta1",
-      "Rev": "d97bb3ec4ca83c7322497f1f912f74f7e4bc442d"
-    },
-    {
-      "ImportPath": "k8s.io/client-go/kubernetes/typed/core/v1",
-      "Rev": "d97bb3ec4ca83c7322497f1f912f74f7e4bc442d"
-    },
-    {
-      "ImportPath": "k8s.io/client-go/kubernetes/typed/extensions/v1beta1",
-      "Rev": "d97bb3ec4ca83c7322497f1f912f74f7e4bc442d"
-    },
-    {
-      "ImportPath": "k8s.io/client-go/kubernetes/typed/networking/v1",
-      "Rev": "d97bb3ec4ca83c7322497f1f912f74f7e4bc442d"
-    },
-    {
-      "ImportPath": "k8s.io/client-go/kubernetes/typed/policy/v1beta1",
-      "Rev": "d97bb3ec4ca83c7322497f1f912f74f7e4bc442d"
-    },
-    {
-      "ImportPath": "k8s.io/client-go/kubernetes/typed/rbac/v1",
-      "Rev": "d97bb3ec4ca83c7322497f1f912f74f7e4bc442d"
-    },
-    {
-      "ImportPath": "k8s.io/client-go/kubernetes/typed/rbac/v1alpha1",
-      "Rev": "d97bb3ec4ca83c7322497f1f912f74f7e4bc442d"
-    },
-    {
-      "ImportPath": "k8s.io/client-go/kubernetes/typed/rbac/v1beta1",
-      "Rev": "d97bb3ec4ca83c7322497f1f912f74f7e4bc442d"
-    },
-    {
-      "ImportPath": "k8s.io/client-go/kubernetes/typed/scheduling/v1alpha1",
-      "Rev": "d97bb3ec4ca83c7322497f1f912f74f7e4bc442d"
-    },
-    {
-      "ImportPath": "k8s.io/client-go/kubernetes/typed/settings/v1alpha1",
-      "Rev": "d97bb3ec4ca83c7322497f1f912f74f7e4bc442d"
-    },
-    {
-      "ImportPath": "k8s.io/client-go/kubernetes/typed/storage/v1",
-      "Rev": "d97bb3ec4ca83c7322497f1f912f74f7e4bc442d"
-    },
-    {
-      "ImportPath": "k8s.io/client-go/kubernetes/typed/storage/v1alpha1",
-      "Rev": "d97bb3ec4ca83c7322497f1f912f74f7e4bc442d"
-    },
-    {
-      "ImportPath": "k8s.io/client-go/kubernetes/typed/storage/v1beta1",
-      "Rev": "d97bb3ec4ca83c7322497f1f912f74f7e4bc442d"
-    },
-    {
-      "ImportPath": "k8s.io/client-go/listers/admissionregistration/v1alpha1",
-      "Rev": "d97bb3ec4ca83c7322497f1f912f74f7e4bc442d"
-    },
-    {
-      "ImportPath": "k8s.io/client-go/listers/admissionregistration/v1beta1",
-      "Rev": "d97bb3ec4ca83c7322497f1f912f74f7e4bc442d"
-    },
-    {
-      "ImportPath": "k8s.io/client-go/listers/apps/v1",
-      "Rev": "d97bb3ec4ca83c7322497f1f912f74f7e4bc442d"
-    },
-    {
-      "ImportPath": "k8s.io/client-go/listers/apps/v1beta1",
-      "Rev": "d97bb3ec4ca83c7322497f1f912f74f7e4bc442d"
-    },
-    {
-      "ImportPath": "k8s.io/client-go/listers/apps/v1beta2",
-      "Rev": "d97bb3ec4ca83c7322497f1f912f74f7e4bc442d"
-    },
-    {
-      "ImportPath": "k8s.io/client-go/listers/autoscaling/v1",
-      "Rev": "d97bb3ec4ca83c7322497f1f912f74f7e4bc442d"
-    },
-    {
-      "ImportPath": "k8s.io/client-go/listers/autoscaling/v2beta1",
-      "Rev": "d97bb3ec4ca83c7322497f1f912f74f7e4bc442d"
-    },
-    {
-      "ImportPath": "k8s.io/client-go/listers/batch/v1",
-      "Rev": "d97bb3ec4ca83c7322497f1f912f74f7e4bc442d"
-    },
-    {
-      "ImportPath": "k8s.io/client-go/listers/batch/v1beta1",
-      "Rev": "d97bb3ec4ca83c7322497f1f912f74f7e4bc442d"
-    },
-    {
-      "ImportPath": "k8s.io/client-go/listers/batch/v2alpha1",
-      "Rev": "d97bb3ec4ca83c7322497f1f912f74f7e4bc442d"
-    },
-    {
-      "ImportPath": "k8s.io/client-go/listers/certificates/v1beta1",
-      "Rev": "d97bb3ec4ca83c7322497f1f912f74f7e4bc442d"
-    },
-    {
-      "ImportPath": "k8s.io/client-go/listers/core/v1",
-      "Rev": "d97bb3ec4ca83c7322497f1f912f74f7e4bc442d"
-    },
-    {
-      "ImportPath": "k8s.io/client-go/listers/extensions/v1beta1",
-      "Rev": "d97bb3ec4ca83c7322497f1f912f74f7e4bc442d"
-    },
-    {
-      "ImportPath": "k8s.io/client-go/listers/networking/v1",
-      "Rev": "d97bb3ec4ca83c7322497f1f912f74f7e4bc442d"
-    },
-    {
-      "ImportPath": "k8s.io/client-go/listers/policy/v1beta1",
-      "Rev": "d97bb3ec4ca83c7322497f1f912f74f7e4bc442d"
-    },
-    {
-      "ImportPath": "k8s.io/client-go/listers/rbac/v1",
-      "Rev": "d97bb3ec4ca83c7322497f1f912f74f7e4bc442d"
-    },
-    {
-      "ImportPath": "k8s.io/client-go/listers/rbac/v1alpha1",
-      "Rev": "d97bb3ec4ca83c7322497f1f912f74f7e4bc442d"
-    },
-    {
-      "ImportPath": "k8s.io/client-go/listers/rbac/v1beta1",
-      "Rev": "d97bb3ec4ca83c7322497f1f912f74f7e4bc442d"
-    },
-    {
-      "ImportPath": "k8s.io/client-go/listers/scheduling/v1alpha1",
-      "Rev": "d97bb3ec4ca83c7322497f1f912f74f7e4bc442d"
-    },
-    {
-      "ImportPath": "k8s.io/client-go/listers/settings/v1alpha1",
-      "Rev": "d97bb3ec4ca83c7322497f1f912f74f7e4bc442d"
-    },
-    {
-      "ImportPath": "k8s.io/client-go/listers/storage/v1",
-      "Rev": "d97bb3ec4ca83c7322497f1f912f74f7e4bc442d"
-    },
-    {
-      "ImportPath": "k8s.io/client-go/listers/storage/v1alpha1",
-      "Rev": "d97bb3ec4ca83c7322497f1f912f74f7e4bc442d"
-    },
-    {
-      "ImportPath": "k8s.io/client-go/listers/storage/v1beta1",
-      "Rev": "d97bb3ec4ca83c7322497f1f912f74f7e4bc442d"
-    },
-    {
-      "ImportPath": "k8s.io/client-go/pkg/version",
-      "Rev": "d97bb3ec4ca83c7322497f1f912f74f7e4bc442d"
-    },
-    {
-      "ImportPath": "k8s.io/client-go/rest",
-      "Rev": "d97bb3ec4ca83c7322497f1f912f74f7e4bc442d"
-    },
-    {
-      "ImportPath": "k8s.io/client-go/rest/watch",
-      "Rev": "d97bb3ec4ca83c7322497f1f912f74f7e4bc442d"
-    },
-    {
-      "ImportPath": "k8s.io/client-go/testing",
-      "Rev": "d97bb3ec4ca83c7322497f1f912f74f7e4bc442d"
-    },
-    {
-      "ImportPath": "k8s.io/client-go/tools/auth",
-      "Rev": "d97bb3ec4ca83c7322497f1f912f74f7e4bc442d"
-    },
-    {
-      "ImportPath": "k8s.io/client-go/tools/cache",
-      "Rev": "d97bb3ec4ca83c7322497f1f912f74f7e4bc442d"
-    },
-    {
-      "ImportPath": "k8s.io/client-go/tools/clientcmd",
-      "Rev": "d97bb3ec4ca83c7322497f1f912f74f7e4bc442d"
-    },
-    {
-      "ImportPath": "k8s.io/client-go/tools/clientcmd/api",
-      "Rev": "d97bb3ec4ca83c7322497f1f912f74f7e4bc442d"
-    },
-    {
-      "ImportPath": "k8s.io/client-go/tools/clientcmd/api/latest",
-      "Rev": "d97bb3ec4ca83c7322497f1f912f74f7e4bc442d"
-    },
-    {
-      "ImportPath": "k8s.io/client-go/tools/clientcmd/api/v1",
-      "Rev": "d97bb3ec4ca83c7322497f1f912f74f7e4bc442d"
-    },
-    {
-      "ImportPath": "k8s.io/client-go/tools/metrics",
-      "Rev": "d97bb3ec4ca83c7322497f1f912f74f7e4bc442d"
-    },
-    {
-      "ImportPath": "k8s.io/client-go/tools/pager",
-      "Rev": "d97bb3ec4ca83c7322497f1f912f74f7e4bc442d"
-    },
-    {
-      "ImportPath": "k8s.io/client-go/tools/reference",
-      "Rev": "d97bb3ec4ca83c7322497f1f912f74f7e4bc442d"
-    },
-    {
-      "ImportPath": "k8s.io/client-go/transport",
-      "Rev": "d97bb3ec4ca83c7322497f1f912f74f7e4bc442d"
-    },
-    {
-      "ImportPath": "k8s.io/client-go/util/buffer",
-      "Rev": "d97bb3ec4ca83c7322497f1f912f74f7e4bc442d"
-    },
-    {
-      "ImportPath": "k8s.io/client-go/util/cert",
-      "Rev": "d97bb3ec4ca83c7322497f1f912f74f7e4bc442d"
-    },
-    {
-      "ImportPath": "k8s.io/client-go/util/flowcontrol",
-      "Rev": "d97bb3ec4ca83c7322497f1f912f74f7e4bc442d"
-    },
-    {
-      "ImportPath": "k8s.io/client-go/util/homedir",
-      "Rev": "d97bb3ec4ca83c7322497f1f912f74f7e4bc442d"
-    },
-    {
-      "ImportPath": "k8s.io/client-go/util/integer",
-      "Rev": "d97bb3ec4ca83c7322497f1f912f74f7e4bc442d"
-    },
-    {
-      "ImportPath": "k8s.io/kube-openapi/pkg/builder",
-      "Rev": "39a7bf85c140f972372c2a0d1ee40adbf0c8bfe1"
-    },
-    {
-      "ImportPath": "k8s.io/kube-openapi/pkg/common",
-      "Rev": "39a7bf85c140f972372c2a0d1ee40adbf0c8bfe1"
-    },
-    {
-      "ImportPath": "k8s.io/kube-openapi/pkg/handler",
-      "Rev": "39a7bf85c140f972372c2a0d1ee40adbf0c8bfe1"
-    },
-    {
-      "ImportPath": "k8s.io/kube-openapi/pkg/util",
-      "Rev": "39a7bf85c140f972372c2a0d1ee40adbf0c8bfe1"
-    }
-  ]
-=======
 	"ImportPath": "k8s.io/sample-apiserver",
 	"GoVersion": "go1.9",
 	"GodepVersion": "v79",
@@ -2098,1151 +476,1151 @@
 		},
 		{
 			"ImportPath": "k8s.io/api/admission/v1beta1",
-			"Rev": "c18c417b5eb7424945ae723ef240465d00ddf054"
+			"Rev": "9fc595375ab38f53cbc3a53026ac40fb44ad50ca"
 		},
 		{
 			"ImportPath": "k8s.io/api/admissionregistration/v1alpha1",
-			"Rev": "c18c417b5eb7424945ae723ef240465d00ddf054"
+			"Rev": "9fc595375ab38f53cbc3a53026ac40fb44ad50ca"
 		},
 		{
 			"ImportPath": "k8s.io/api/admissionregistration/v1beta1",
-			"Rev": "c18c417b5eb7424945ae723ef240465d00ddf054"
+			"Rev": "9fc595375ab38f53cbc3a53026ac40fb44ad50ca"
 		},
 		{
 			"ImportPath": "k8s.io/api/apps/v1",
-			"Rev": "c18c417b5eb7424945ae723ef240465d00ddf054"
+			"Rev": "9fc595375ab38f53cbc3a53026ac40fb44ad50ca"
 		},
 		{
 			"ImportPath": "k8s.io/api/apps/v1beta1",
-			"Rev": "c18c417b5eb7424945ae723ef240465d00ddf054"
+			"Rev": "9fc595375ab38f53cbc3a53026ac40fb44ad50ca"
 		},
 		{
 			"ImportPath": "k8s.io/api/apps/v1beta2",
-			"Rev": "c18c417b5eb7424945ae723ef240465d00ddf054"
+			"Rev": "9fc595375ab38f53cbc3a53026ac40fb44ad50ca"
 		},
 		{
 			"ImportPath": "k8s.io/api/authentication/v1",
-			"Rev": "c18c417b5eb7424945ae723ef240465d00ddf054"
+			"Rev": "9fc595375ab38f53cbc3a53026ac40fb44ad50ca"
 		},
 		{
 			"ImportPath": "k8s.io/api/authentication/v1beta1",
-			"Rev": "c18c417b5eb7424945ae723ef240465d00ddf054"
+			"Rev": "9fc595375ab38f53cbc3a53026ac40fb44ad50ca"
 		},
 		{
 			"ImportPath": "k8s.io/api/authorization/v1",
-			"Rev": "c18c417b5eb7424945ae723ef240465d00ddf054"
+			"Rev": "9fc595375ab38f53cbc3a53026ac40fb44ad50ca"
 		},
 		{
 			"ImportPath": "k8s.io/api/authorization/v1beta1",
-			"Rev": "c18c417b5eb7424945ae723ef240465d00ddf054"
+			"Rev": "9fc595375ab38f53cbc3a53026ac40fb44ad50ca"
 		},
 		{
 			"ImportPath": "k8s.io/api/autoscaling/v1",
-			"Rev": "c18c417b5eb7424945ae723ef240465d00ddf054"
+			"Rev": "9fc595375ab38f53cbc3a53026ac40fb44ad50ca"
 		},
 		{
 			"ImportPath": "k8s.io/api/autoscaling/v2beta1",
-			"Rev": "c18c417b5eb7424945ae723ef240465d00ddf054"
+			"Rev": "9fc595375ab38f53cbc3a53026ac40fb44ad50ca"
 		},
 		{
 			"ImportPath": "k8s.io/api/batch/v1",
-			"Rev": "c18c417b5eb7424945ae723ef240465d00ddf054"
+			"Rev": "9fc595375ab38f53cbc3a53026ac40fb44ad50ca"
 		},
 		{
 			"ImportPath": "k8s.io/api/batch/v1beta1",
-			"Rev": "c18c417b5eb7424945ae723ef240465d00ddf054"
+			"Rev": "9fc595375ab38f53cbc3a53026ac40fb44ad50ca"
 		},
 		{
 			"ImportPath": "k8s.io/api/batch/v2alpha1",
-			"Rev": "c18c417b5eb7424945ae723ef240465d00ddf054"
+			"Rev": "9fc595375ab38f53cbc3a53026ac40fb44ad50ca"
 		},
 		{
 			"ImportPath": "k8s.io/api/certificates/v1beta1",
-			"Rev": "c18c417b5eb7424945ae723ef240465d00ddf054"
+			"Rev": "9fc595375ab38f53cbc3a53026ac40fb44ad50ca"
 		},
 		{
 			"ImportPath": "k8s.io/api/core/v1",
-			"Rev": "c18c417b5eb7424945ae723ef240465d00ddf054"
+			"Rev": "9fc595375ab38f53cbc3a53026ac40fb44ad50ca"
 		},
 		{
 			"ImportPath": "k8s.io/api/events/v1beta1",
-			"Rev": "c18c417b5eb7424945ae723ef240465d00ddf054"
+			"Rev": "9fc595375ab38f53cbc3a53026ac40fb44ad50ca"
 		},
 		{
 			"ImportPath": "k8s.io/api/extensions/v1beta1",
-			"Rev": "c18c417b5eb7424945ae723ef240465d00ddf054"
+			"Rev": "9fc595375ab38f53cbc3a53026ac40fb44ad50ca"
 		},
 		{
 			"ImportPath": "k8s.io/api/networking/v1",
-			"Rev": "c18c417b5eb7424945ae723ef240465d00ddf054"
+			"Rev": "9fc595375ab38f53cbc3a53026ac40fb44ad50ca"
 		},
 		{
 			"ImportPath": "k8s.io/api/policy/v1beta1",
-			"Rev": "c18c417b5eb7424945ae723ef240465d00ddf054"
+			"Rev": "9fc595375ab38f53cbc3a53026ac40fb44ad50ca"
 		},
 		{
 			"ImportPath": "k8s.io/api/rbac/v1",
-			"Rev": "c18c417b5eb7424945ae723ef240465d00ddf054"
+			"Rev": "9fc595375ab38f53cbc3a53026ac40fb44ad50ca"
 		},
 		{
 			"ImportPath": "k8s.io/api/rbac/v1alpha1",
-			"Rev": "c18c417b5eb7424945ae723ef240465d00ddf054"
+			"Rev": "9fc595375ab38f53cbc3a53026ac40fb44ad50ca"
 		},
 		{
 			"ImportPath": "k8s.io/api/rbac/v1beta1",
-			"Rev": "c18c417b5eb7424945ae723ef240465d00ddf054"
+			"Rev": "9fc595375ab38f53cbc3a53026ac40fb44ad50ca"
 		},
 		{
 			"ImportPath": "k8s.io/api/scheduling/v1alpha1",
-			"Rev": "c18c417b5eb7424945ae723ef240465d00ddf054"
+			"Rev": "9fc595375ab38f53cbc3a53026ac40fb44ad50ca"
 		},
 		{
 			"ImportPath": "k8s.io/api/settings/v1alpha1",
-			"Rev": "c18c417b5eb7424945ae723ef240465d00ddf054"
+			"Rev": "9fc595375ab38f53cbc3a53026ac40fb44ad50ca"
 		},
 		{
 			"ImportPath": "k8s.io/api/storage/v1",
-			"Rev": "c18c417b5eb7424945ae723ef240465d00ddf054"
+			"Rev": "9fc595375ab38f53cbc3a53026ac40fb44ad50ca"
 		},
 		{
 			"ImportPath": "k8s.io/api/storage/v1alpha1",
-			"Rev": "c18c417b5eb7424945ae723ef240465d00ddf054"
+			"Rev": "9fc595375ab38f53cbc3a53026ac40fb44ad50ca"
 		},
 		{
 			"ImportPath": "k8s.io/api/storage/v1beta1",
-			"Rev": "c18c417b5eb7424945ae723ef240465d00ddf054"
+			"Rev": "9fc595375ab38f53cbc3a53026ac40fb44ad50ca"
 		},
 		{
 			"ImportPath": "k8s.io/apimachinery/pkg/api/equality",
-			"Rev": "a04e753f5223cf882db01ac64212682ea28767b4"
+			"Rev": "180eddb345a5be3a157cea1c624700ad5bd27b8f"
 		},
 		{
 			"ImportPath": "k8s.io/apimachinery/pkg/api/errors",
-			"Rev": "a04e753f5223cf882db01ac64212682ea28767b4"
+			"Rev": "180eddb345a5be3a157cea1c624700ad5bd27b8f"
 		},
 		{
 			"ImportPath": "k8s.io/apimachinery/pkg/api/meta",
-			"Rev": "a04e753f5223cf882db01ac64212682ea28767b4"
+			"Rev": "180eddb345a5be3a157cea1c624700ad5bd27b8f"
 		},
 		{
 			"ImportPath": "k8s.io/apimachinery/pkg/api/resource",
-			"Rev": "a04e753f5223cf882db01ac64212682ea28767b4"
+			"Rev": "180eddb345a5be3a157cea1c624700ad5bd27b8f"
 		},
 		{
 			"ImportPath": "k8s.io/apimachinery/pkg/api/testing",
-			"Rev": "a04e753f5223cf882db01ac64212682ea28767b4"
+			"Rev": "180eddb345a5be3a157cea1c624700ad5bd27b8f"
 		},
 		{
 			"ImportPath": "k8s.io/apimachinery/pkg/api/testing/fuzzer",
-			"Rev": "a04e753f5223cf882db01ac64212682ea28767b4"
+			"Rev": "180eddb345a5be3a157cea1c624700ad5bd27b8f"
 		},
 		{
 			"ImportPath": "k8s.io/apimachinery/pkg/api/testing/roundtrip",
-			"Rev": "a04e753f5223cf882db01ac64212682ea28767b4"
+			"Rev": "180eddb345a5be3a157cea1c624700ad5bd27b8f"
 		},
 		{
 			"ImportPath": "k8s.io/apimachinery/pkg/api/validation",
-			"Rev": "a04e753f5223cf882db01ac64212682ea28767b4"
+			"Rev": "180eddb345a5be3a157cea1c624700ad5bd27b8f"
 		},
 		{
 			"ImportPath": "k8s.io/apimachinery/pkg/api/validation/path",
-			"Rev": "a04e753f5223cf882db01ac64212682ea28767b4"
+			"Rev": "180eddb345a5be3a157cea1c624700ad5bd27b8f"
 		},
 		{
 			"ImportPath": "k8s.io/apimachinery/pkg/apimachinery",
-			"Rev": "a04e753f5223cf882db01ac64212682ea28767b4"
+			"Rev": "180eddb345a5be3a157cea1c624700ad5bd27b8f"
 		},
 		{
 			"ImportPath": "k8s.io/apimachinery/pkg/apimachinery/announced",
-			"Rev": "a04e753f5223cf882db01ac64212682ea28767b4"
+			"Rev": "180eddb345a5be3a157cea1c624700ad5bd27b8f"
 		},
 		{
 			"ImportPath": "k8s.io/apimachinery/pkg/apimachinery/registered",
-			"Rev": "a04e753f5223cf882db01ac64212682ea28767b4"
+			"Rev": "180eddb345a5be3a157cea1c624700ad5bd27b8f"
 		},
 		{
 			"ImportPath": "k8s.io/apimachinery/pkg/apis/meta/fuzzer",
-			"Rev": "a04e753f5223cf882db01ac64212682ea28767b4"
+			"Rev": "180eddb345a5be3a157cea1c624700ad5bd27b8f"
 		},
 		{
 			"ImportPath": "k8s.io/apimachinery/pkg/apis/meta/internalversion",
-			"Rev": "a04e753f5223cf882db01ac64212682ea28767b4"
+			"Rev": "180eddb345a5be3a157cea1c624700ad5bd27b8f"
 		},
 		{
 			"ImportPath": "k8s.io/apimachinery/pkg/apis/meta/v1",
-			"Rev": "a04e753f5223cf882db01ac64212682ea28767b4"
+			"Rev": "180eddb345a5be3a157cea1c624700ad5bd27b8f"
 		},
 		{
 			"ImportPath": "k8s.io/apimachinery/pkg/apis/meta/v1/unstructured",
-			"Rev": "a04e753f5223cf882db01ac64212682ea28767b4"
+			"Rev": "180eddb345a5be3a157cea1c624700ad5bd27b8f"
 		},
 		{
 			"ImportPath": "k8s.io/apimachinery/pkg/apis/meta/v1/validation",
-			"Rev": "a04e753f5223cf882db01ac64212682ea28767b4"
+			"Rev": "180eddb345a5be3a157cea1c624700ad5bd27b8f"
 		},
 		{
 			"ImportPath": "k8s.io/apimachinery/pkg/apis/meta/v1alpha1",
-			"Rev": "a04e753f5223cf882db01ac64212682ea28767b4"
+			"Rev": "180eddb345a5be3a157cea1c624700ad5bd27b8f"
 		},
 		{
 			"ImportPath": "k8s.io/apimachinery/pkg/conversion",
-			"Rev": "a04e753f5223cf882db01ac64212682ea28767b4"
+			"Rev": "180eddb345a5be3a157cea1c624700ad5bd27b8f"
 		},
 		{
 			"ImportPath": "k8s.io/apimachinery/pkg/conversion/queryparams",
-			"Rev": "a04e753f5223cf882db01ac64212682ea28767b4"
+			"Rev": "180eddb345a5be3a157cea1c624700ad5bd27b8f"
 		},
 		{
 			"ImportPath": "k8s.io/apimachinery/pkg/fields",
-			"Rev": "a04e753f5223cf882db01ac64212682ea28767b4"
+			"Rev": "180eddb345a5be3a157cea1c624700ad5bd27b8f"
 		},
 		{
 			"ImportPath": "k8s.io/apimachinery/pkg/labels",
-			"Rev": "a04e753f5223cf882db01ac64212682ea28767b4"
+			"Rev": "180eddb345a5be3a157cea1c624700ad5bd27b8f"
 		},
 		{
 			"ImportPath": "k8s.io/apimachinery/pkg/runtime",
-			"Rev": "a04e753f5223cf882db01ac64212682ea28767b4"
+			"Rev": "180eddb345a5be3a157cea1c624700ad5bd27b8f"
 		},
 		{
 			"ImportPath": "k8s.io/apimachinery/pkg/runtime/schema",
-			"Rev": "a04e753f5223cf882db01ac64212682ea28767b4"
+			"Rev": "180eddb345a5be3a157cea1c624700ad5bd27b8f"
 		},
 		{
 			"ImportPath": "k8s.io/apimachinery/pkg/runtime/serializer",
-			"Rev": "a04e753f5223cf882db01ac64212682ea28767b4"
+			"Rev": "180eddb345a5be3a157cea1c624700ad5bd27b8f"
 		},
 		{
 			"ImportPath": "k8s.io/apimachinery/pkg/runtime/serializer/json",
-			"Rev": "a04e753f5223cf882db01ac64212682ea28767b4"
+			"Rev": "180eddb345a5be3a157cea1c624700ad5bd27b8f"
 		},
 		{
 			"ImportPath": "k8s.io/apimachinery/pkg/runtime/serializer/protobuf",
-			"Rev": "a04e753f5223cf882db01ac64212682ea28767b4"
+			"Rev": "180eddb345a5be3a157cea1c624700ad5bd27b8f"
 		},
 		{
 			"ImportPath": "k8s.io/apimachinery/pkg/runtime/serializer/recognizer",
-			"Rev": "a04e753f5223cf882db01ac64212682ea28767b4"
+			"Rev": "180eddb345a5be3a157cea1c624700ad5bd27b8f"
 		},
 		{
 			"ImportPath": "k8s.io/apimachinery/pkg/runtime/serializer/streaming",
-			"Rev": "a04e753f5223cf882db01ac64212682ea28767b4"
+			"Rev": "180eddb345a5be3a157cea1c624700ad5bd27b8f"
 		},
 		{
 			"ImportPath": "k8s.io/apimachinery/pkg/runtime/serializer/versioning",
-			"Rev": "a04e753f5223cf882db01ac64212682ea28767b4"
+			"Rev": "180eddb345a5be3a157cea1c624700ad5bd27b8f"
 		},
 		{
 			"ImportPath": "k8s.io/apimachinery/pkg/selection",
-			"Rev": "a04e753f5223cf882db01ac64212682ea28767b4"
+			"Rev": "180eddb345a5be3a157cea1c624700ad5bd27b8f"
 		},
 		{
 			"ImportPath": "k8s.io/apimachinery/pkg/types",
-			"Rev": "a04e753f5223cf882db01ac64212682ea28767b4"
+			"Rev": "180eddb345a5be3a157cea1c624700ad5bd27b8f"
 		},
 		{
 			"ImportPath": "k8s.io/apimachinery/pkg/util/cache",
-			"Rev": "a04e753f5223cf882db01ac64212682ea28767b4"
+			"Rev": "180eddb345a5be3a157cea1c624700ad5bd27b8f"
 		},
 		{
 			"ImportPath": "k8s.io/apimachinery/pkg/util/clock",
-			"Rev": "a04e753f5223cf882db01ac64212682ea28767b4"
+			"Rev": "180eddb345a5be3a157cea1c624700ad5bd27b8f"
 		},
 		{
 			"ImportPath": "k8s.io/apimachinery/pkg/util/diff",
-			"Rev": "a04e753f5223cf882db01ac64212682ea28767b4"
+			"Rev": "180eddb345a5be3a157cea1c624700ad5bd27b8f"
 		},
 		{
 			"ImportPath": "k8s.io/apimachinery/pkg/util/errors",
-			"Rev": "a04e753f5223cf882db01ac64212682ea28767b4"
+			"Rev": "180eddb345a5be3a157cea1c624700ad5bd27b8f"
 		},
 		{
 			"ImportPath": "k8s.io/apimachinery/pkg/util/framer",
-			"Rev": "a04e753f5223cf882db01ac64212682ea28767b4"
+			"Rev": "180eddb345a5be3a157cea1c624700ad5bd27b8f"
 		},
 		{
 			"ImportPath": "k8s.io/apimachinery/pkg/util/httpstream",
-			"Rev": "a04e753f5223cf882db01ac64212682ea28767b4"
+			"Rev": "180eddb345a5be3a157cea1c624700ad5bd27b8f"
 		},
 		{
 			"ImportPath": "k8s.io/apimachinery/pkg/util/intstr",
-			"Rev": "a04e753f5223cf882db01ac64212682ea28767b4"
+			"Rev": "180eddb345a5be3a157cea1c624700ad5bd27b8f"
 		},
 		{
 			"ImportPath": "k8s.io/apimachinery/pkg/util/json",
-			"Rev": "a04e753f5223cf882db01ac64212682ea28767b4"
+			"Rev": "180eddb345a5be3a157cea1c624700ad5bd27b8f"
 		},
 		{
 			"ImportPath": "k8s.io/apimachinery/pkg/util/mergepatch",
-			"Rev": "a04e753f5223cf882db01ac64212682ea28767b4"
+			"Rev": "180eddb345a5be3a157cea1c624700ad5bd27b8f"
 		},
 		{
 			"ImportPath": "k8s.io/apimachinery/pkg/util/net",
-			"Rev": "a04e753f5223cf882db01ac64212682ea28767b4"
+			"Rev": "180eddb345a5be3a157cea1c624700ad5bd27b8f"
 		},
 		{
 			"ImportPath": "k8s.io/apimachinery/pkg/util/proxy",
-			"Rev": "a04e753f5223cf882db01ac64212682ea28767b4"
+			"Rev": "180eddb345a5be3a157cea1c624700ad5bd27b8f"
 		},
 		{
 			"ImportPath": "k8s.io/apimachinery/pkg/util/rand",
-			"Rev": "a04e753f5223cf882db01ac64212682ea28767b4"
+			"Rev": "180eddb345a5be3a157cea1c624700ad5bd27b8f"
 		},
 		{
 			"ImportPath": "k8s.io/apimachinery/pkg/util/runtime",
-			"Rev": "a04e753f5223cf882db01ac64212682ea28767b4"
+			"Rev": "180eddb345a5be3a157cea1c624700ad5bd27b8f"
 		},
 		{
 			"ImportPath": "k8s.io/apimachinery/pkg/util/sets",
-			"Rev": "a04e753f5223cf882db01ac64212682ea28767b4"
+			"Rev": "180eddb345a5be3a157cea1c624700ad5bd27b8f"
 		},
 		{
 			"ImportPath": "k8s.io/apimachinery/pkg/util/strategicpatch",
-			"Rev": "a04e753f5223cf882db01ac64212682ea28767b4"
+			"Rev": "180eddb345a5be3a157cea1c624700ad5bd27b8f"
 		},
 		{
 			"ImportPath": "k8s.io/apimachinery/pkg/util/uuid",
-			"Rev": "a04e753f5223cf882db01ac64212682ea28767b4"
+			"Rev": "180eddb345a5be3a157cea1c624700ad5bd27b8f"
 		},
 		{
 			"ImportPath": "k8s.io/apimachinery/pkg/util/validation",
-			"Rev": "a04e753f5223cf882db01ac64212682ea28767b4"
+			"Rev": "180eddb345a5be3a157cea1c624700ad5bd27b8f"
 		},
 		{
 			"ImportPath": "k8s.io/apimachinery/pkg/util/validation/field",
-			"Rev": "a04e753f5223cf882db01ac64212682ea28767b4"
+			"Rev": "180eddb345a5be3a157cea1c624700ad5bd27b8f"
 		},
 		{
 			"ImportPath": "k8s.io/apimachinery/pkg/util/wait",
-			"Rev": "a04e753f5223cf882db01ac64212682ea28767b4"
+			"Rev": "180eddb345a5be3a157cea1c624700ad5bd27b8f"
 		},
 		{
 			"ImportPath": "k8s.io/apimachinery/pkg/util/waitgroup",
-			"Rev": "a04e753f5223cf882db01ac64212682ea28767b4"
+			"Rev": "180eddb345a5be3a157cea1c624700ad5bd27b8f"
 		},
 		{
 			"ImportPath": "k8s.io/apimachinery/pkg/util/yaml",
-			"Rev": "a04e753f5223cf882db01ac64212682ea28767b4"
+			"Rev": "180eddb345a5be3a157cea1c624700ad5bd27b8f"
 		},
 		{
 			"ImportPath": "k8s.io/apimachinery/pkg/version",
-			"Rev": "a04e753f5223cf882db01ac64212682ea28767b4"
+			"Rev": "180eddb345a5be3a157cea1c624700ad5bd27b8f"
 		},
 		{
 			"ImportPath": "k8s.io/apimachinery/pkg/watch",
-			"Rev": "a04e753f5223cf882db01ac64212682ea28767b4"
+			"Rev": "180eddb345a5be3a157cea1c624700ad5bd27b8f"
 		},
 		{
 			"ImportPath": "k8s.io/apimachinery/third_party/forked/golang/json",
-			"Rev": "a04e753f5223cf882db01ac64212682ea28767b4"
+			"Rev": "180eddb345a5be3a157cea1c624700ad5bd27b8f"
 		},
 		{
 			"ImportPath": "k8s.io/apimachinery/third_party/forked/golang/netutil",
-			"Rev": "a04e753f5223cf882db01ac64212682ea28767b4"
+			"Rev": "180eddb345a5be3a157cea1c624700ad5bd27b8f"
 		},
 		{
 			"ImportPath": "k8s.io/apimachinery/third_party/forked/golang/reflect",
-			"Rev": "a04e753f5223cf882db01ac64212682ea28767b4"
+			"Rev": "180eddb345a5be3a157cea1c624700ad5bd27b8f"
 		},
 		{
 			"ImportPath": "k8s.io/apiserver/pkg/admission",
-			"Rev": "2dd507a8787ba292298071383e7e68456b7cd344"
+			"Rev": "1270e9f1ad9eaf6127691df90af0836f7e152495"
 		},
 		{
 			"ImportPath": "k8s.io/apiserver/pkg/admission/configuration",
-			"Rev": "2dd507a8787ba292298071383e7e68456b7cd344"
+			"Rev": "1270e9f1ad9eaf6127691df90af0836f7e152495"
 		},
 		{
 			"ImportPath": "k8s.io/apiserver/pkg/admission/initializer",
-			"Rev": "2dd507a8787ba292298071383e7e68456b7cd344"
+			"Rev": "1270e9f1ad9eaf6127691df90af0836f7e152495"
 		},
 		{
 			"ImportPath": "k8s.io/apiserver/pkg/admission/metrics",
-			"Rev": "2dd507a8787ba292298071383e7e68456b7cd344"
+			"Rev": "1270e9f1ad9eaf6127691df90af0836f7e152495"
 		},
 		{
 			"ImportPath": "k8s.io/apiserver/pkg/admission/plugin/initialization",
-			"Rev": "2dd507a8787ba292298071383e7e68456b7cd344"
+			"Rev": "1270e9f1ad9eaf6127691df90af0836f7e152495"
 		},
 		{
 			"ImportPath": "k8s.io/apiserver/pkg/admission/plugin/namespace/lifecycle",
-			"Rev": "2dd507a8787ba292298071383e7e68456b7cd344"
+			"Rev": "1270e9f1ad9eaf6127691df90af0836f7e152495"
 		},
 		{
 			"ImportPath": "k8s.io/apiserver/pkg/admission/plugin/webhook/config",
-			"Rev": "2dd507a8787ba292298071383e7e68456b7cd344"
+			"Rev": "1270e9f1ad9eaf6127691df90af0836f7e152495"
 		},
 		{
 			"ImportPath": "k8s.io/apiserver/pkg/admission/plugin/webhook/config/apis/webhookadmission",
-			"Rev": "2dd507a8787ba292298071383e7e68456b7cd344"
+			"Rev": "1270e9f1ad9eaf6127691df90af0836f7e152495"
 		},
 		{
 			"ImportPath": "k8s.io/apiserver/pkg/admission/plugin/webhook/config/apis/webhookadmission/v1alpha1",
-			"Rev": "2dd507a8787ba292298071383e7e68456b7cd344"
+			"Rev": "1270e9f1ad9eaf6127691df90af0836f7e152495"
 		},
 		{
 			"ImportPath": "k8s.io/apiserver/pkg/admission/plugin/webhook/errors",
-			"Rev": "2dd507a8787ba292298071383e7e68456b7cd344"
+			"Rev": "1270e9f1ad9eaf6127691df90af0836f7e152495"
 		},
 		{
 			"ImportPath": "k8s.io/apiserver/pkg/admission/plugin/webhook/mutating",
-			"Rev": "2dd507a8787ba292298071383e7e68456b7cd344"
+			"Rev": "1270e9f1ad9eaf6127691df90af0836f7e152495"
 		},
 		{
 			"ImportPath": "k8s.io/apiserver/pkg/admission/plugin/webhook/namespace",
-			"Rev": "2dd507a8787ba292298071383e7e68456b7cd344"
+			"Rev": "1270e9f1ad9eaf6127691df90af0836f7e152495"
 		},
 		{
 			"ImportPath": "k8s.io/apiserver/pkg/admission/plugin/webhook/request",
-			"Rev": "2dd507a8787ba292298071383e7e68456b7cd344"
+			"Rev": "1270e9f1ad9eaf6127691df90af0836f7e152495"
 		},
 		{
 			"ImportPath": "k8s.io/apiserver/pkg/admission/plugin/webhook/rules",
-			"Rev": "2dd507a8787ba292298071383e7e68456b7cd344"
+			"Rev": "1270e9f1ad9eaf6127691df90af0836f7e152495"
 		},
 		{
 			"ImportPath": "k8s.io/apiserver/pkg/admission/plugin/webhook/validating",
-			"Rev": "2dd507a8787ba292298071383e7e68456b7cd344"
+			"Rev": "1270e9f1ad9eaf6127691df90af0836f7e152495"
 		},
 		{
 			"ImportPath": "k8s.io/apiserver/pkg/admission/plugin/webhook/versioned",
-			"Rev": "2dd507a8787ba292298071383e7e68456b7cd344"
+			"Rev": "1270e9f1ad9eaf6127691df90af0836f7e152495"
 		},
 		{
 			"ImportPath": "k8s.io/apiserver/pkg/apis/apiserver",
-			"Rev": "2dd507a8787ba292298071383e7e68456b7cd344"
+			"Rev": "1270e9f1ad9eaf6127691df90af0836f7e152495"
 		},
 		{
 			"ImportPath": "k8s.io/apiserver/pkg/apis/apiserver/install",
-			"Rev": "2dd507a8787ba292298071383e7e68456b7cd344"
+			"Rev": "1270e9f1ad9eaf6127691df90af0836f7e152495"
 		},
 		{
 			"ImportPath": "k8s.io/apiserver/pkg/apis/apiserver/v1alpha1",
-			"Rev": "2dd507a8787ba292298071383e7e68456b7cd344"
+			"Rev": "1270e9f1ad9eaf6127691df90af0836f7e152495"
 		},
 		{
 			"ImportPath": "k8s.io/apiserver/pkg/apis/audit",
-			"Rev": "2dd507a8787ba292298071383e7e68456b7cd344"
+			"Rev": "1270e9f1ad9eaf6127691df90af0836f7e152495"
 		},
 		{
 			"ImportPath": "k8s.io/apiserver/pkg/apis/audit/install",
-			"Rev": "2dd507a8787ba292298071383e7e68456b7cd344"
+			"Rev": "1270e9f1ad9eaf6127691df90af0836f7e152495"
 		},
 		{
 			"ImportPath": "k8s.io/apiserver/pkg/apis/audit/v1alpha1",
-			"Rev": "2dd507a8787ba292298071383e7e68456b7cd344"
+			"Rev": "1270e9f1ad9eaf6127691df90af0836f7e152495"
 		},
 		{
 			"ImportPath": "k8s.io/apiserver/pkg/apis/audit/v1beta1",
-			"Rev": "2dd507a8787ba292298071383e7e68456b7cd344"
+			"Rev": "1270e9f1ad9eaf6127691df90af0836f7e152495"
 		},
 		{
 			"ImportPath": "k8s.io/apiserver/pkg/apis/audit/validation",
-			"Rev": "2dd507a8787ba292298071383e7e68456b7cd344"
+			"Rev": "1270e9f1ad9eaf6127691df90af0836f7e152495"
 		},
 		{
 			"ImportPath": "k8s.io/apiserver/pkg/audit",
-			"Rev": "2dd507a8787ba292298071383e7e68456b7cd344"
+			"Rev": "1270e9f1ad9eaf6127691df90af0836f7e152495"
 		},
 		{
 			"ImportPath": "k8s.io/apiserver/pkg/audit/policy",
-			"Rev": "2dd507a8787ba292298071383e7e68456b7cd344"
+			"Rev": "1270e9f1ad9eaf6127691df90af0836f7e152495"
 		},
 		{
 			"ImportPath": "k8s.io/apiserver/pkg/authentication/authenticator",
-			"Rev": "2dd507a8787ba292298071383e7e68456b7cd344"
+			"Rev": "1270e9f1ad9eaf6127691df90af0836f7e152495"
 		},
 		{
 			"ImportPath": "k8s.io/apiserver/pkg/authentication/authenticatorfactory",
-			"Rev": "2dd507a8787ba292298071383e7e68456b7cd344"
+			"Rev": "1270e9f1ad9eaf6127691df90af0836f7e152495"
 		},
 		{
 			"ImportPath": "k8s.io/apiserver/pkg/authentication/group",
-			"Rev": "2dd507a8787ba292298071383e7e68456b7cd344"
+			"Rev": "1270e9f1ad9eaf6127691df90af0836f7e152495"
 		},
 		{
 			"ImportPath": "k8s.io/apiserver/pkg/authentication/request/anonymous",
-			"Rev": "2dd507a8787ba292298071383e7e68456b7cd344"
+			"Rev": "1270e9f1ad9eaf6127691df90af0836f7e152495"
 		},
 		{
 			"ImportPath": "k8s.io/apiserver/pkg/authentication/request/bearertoken",
-			"Rev": "2dd507a8787ba292298071383e7e68456b7cd344"
+			"Rev": "1270e9f1ad9eaf6127691df90af0836f7e152495"
 		},
 		{
 			"ImportPath": "k8s.io/apiserver/pkg/authentication/request/headerrequest",
-			"Rev": "2dd507a8787ba292298071383e7e68456b7cd344"
+			"Rev": "1270e9f1ad9eaf6127691df90af0836f7e152495"
 		},
 		{
 			"ImportPath": "k8s.io/apiserver/pkg/authentication/request/union",
-			"Rev": "2dd507a8787ba292298071383e7e68456b7cd344"
+			"Rev": "1270e9f1ad9eaf6127691df90af0836f7e152495"
 		},
 		{
 			"ImportPath": "k8s.io/apiserver/pkg/authentication/request/websocket",
-			"Rev": "2dd507a8787ba292298071383e7e68456b7cd344"
+			"Rev": "1270e9f1ad9eaf6127691df90af0836f7e152495"
 		},
 		{
 			"ImportPath": "k8s.io/apiserver/pkg/authentication/request/x509",
-			"Rev": "2dd507a8787ba292298071383e7e68456b7cd344"
+			"Rev": "1270e9f1ad9eaf6127691df90af0836f7e152495"
 		},
 		{
 			"ImportPath": "k8s.io/apiserver/pkg/authentication/serviceaccount",
-			"Rev": "2dd507a8787ba292298071383e7e68456b7cd344"
+			"Rev": "1270e9f1ad9eaf6127691df90af0836f7e152495"
 		},
 		{
 			"ImportPath": "k8s.io/apiserver/pkg/authentication/token/tokenfile",
-			"Rev": "2dd507a8787ba292298071383e7e68456b7cd344"
+			"Rev": "1270e9f1ad9eaf6127691df90af0836f7e152495"
 		},
 		{
 			"ImportPath": "k8s.io/apiserver/pkg/authentication/user",
-			"Rev": "2dd507a8787ba292298071383e7e68456b7cd344"
+			"Rev": "1270e9f1ad9eaf6127691df90af0836f7e152495"
 		},
 		{
 			"ImportPath": "k8s.io/apiserver/pkg/authorization/authorizer",
-			"Rev": "2dd507a8787ba292298071383e7e68456b7cd344"
+			"Rev": "1270e9f1ad9eaf6127691df90af0836f7e152495"
 		},
 		{
 			"ImportPath": "k8s.io/apiserver/pkg/authorization/authorizerfactory",
-			"Rev": "2dd507a8787ba292298071383e7e68456b7cd344"
+			"Rev": "1270e9f1ad9eaf6127691df90af0836f7e152495"
 		},
 		{
 			"ImportPath": "k8s.io/apiserver/pkg/authorization/union",
-			"Rev": "2dd507a8787ba292298071383e7e68456b7cd344"
+			"Rev": "1270e9f1ad9eaf6127691df90af0836f7e152495"
 		},
 		{
 			"ImportPath": "k8s.io/apiserver/pkg/endpoints",
-			"Rev": "2dd507a8787ba292298071383e7e68456b7cd344"
+			"Rev": "1270e9f1ad9eaf6127691df90af0836f7e152495"
 		},
 		{
 			"ImportPath": "k8s.io/apiserver/pkg/endpoints/discovery",
-			"Rev": "2dd507a8787ba292298071383e7e68456b7cd344"
+			"Rev": "1270e9f1ad9eaf6127691df90af0836f7e152495"
 		},
 		{
 			"ImportPath": "k8s.io/apiserver/pkg/endpoints/filters",
-			"Rev": "2dd507a8787ba292298071383e7e68456b7cd344"
+			"Rev": "1270e9f1ad9eaf6127691df90af0836f7e152495"
 		},
 		{
 			"ImportPath": "k8s.io/apiserver/pkg/endpoints/handlers",
-			"Rev": "2dd507a8787ba292298071383e7e68456b7cd344"
+			"Rev": "1270e9f1ad9eaf6127691df90af0836f7e152495"
 		},
 		{
 			"ImportPath": "k8s.io/apiserver/pkg/endpoints/handlers/negotiation",
-			"Rev": "2dd507a8787ba292298071383e7e68456b7cd344"
+			"Rev": "1270e9f1ad9eaf6127691df90af0836f7e152495"
 		},
 		{
 			"ImportPath": "k8s.io/apiserver/pkg/endpoints/handlers/responsewriters",
-			"Rev": "2dd507a8787ba292298071383e7e68456b7cd344"
+			"Rev": "1270e9f1ad9eaf6127691df90af0836f7e152495"
 		},
 		{
 			"ImportPath": "k8s.io/apiserver/pkg/endpoints/metrics",
-			"Rev": "2dd507a8787ba292298071383e7e68456b7cd344"
+			"Rev": "1270e9f1ad9eaf6127691df90af0836f7e152495"
 		},
 		{
 			"ImportPath": "k8s.io/apiserver/pkg/endpoints/openapi",
-			"Rev": "2dd507a8787ba292298071383e7e68456b7cd344"
+			"Rev": "1270e9f1ad9eaf6127691df90af0836f7e152495"
 		},
 		{
 			"ImportPath": "k8s.io/apiserver/pkg/endpoints/request",
-			"Rev": "2dd507a8787ba292298071383e7e68456b7cd344"
+			"Rev": "1270e9f1ad9eaf6127691df90af0836f7e152495"
 		},
 		{
 			"ImportPath": "k8s.io/apiserver/pkg/features",
-			"Rev": "2dd507a8787ba292298071383e7e68456b7cd344"
+			"Rev": "1270e9f1ad9eaf6127691df90af0836f7e152495"
 		},
 		{
 			"ImportPath": "k8s.io/apiserver/pkg/registry/generic",
-			"Rev": "2dd507a8787ba292298071383e7e68456b7cd344"
+			"Rev": "1270e9f1ad9eaf6127691df90af0836f7e152495"
 		},
 		{
 			"ImportPath": "k8s.io/apiserver/pkg/registry/generic/registry",
-			"Rev": "2dd507a8787ba292298071383e7e68456b7cd344"
+			"Rev": "1270e9f1ad9eaf6127691df90af0836f7e152495"
 		},
 		{
 			"ImportPath": "k8s.io/apiserver/pkg/registry/rest",
-			"Rev": "2dd507a8787ba292298071383e7e68456b7cd344"
+			"Rev": "1270e9f1ad9eaf6127691df90af0836f7e152495"
 		},
 		{
 			"ImportPath": "k8s.io/apiserver/pkg/server",
-			"Rev": "2dd507a8787ba292298071383e7e68456b7cd344"
+			"Rev": "1270e9f1ad9eaf6127691df90af0836f7e152495"
 		},
 		{
 			"ImportPath": "k8s.io/apiserver/pkg/server/filters",
-			"Rev": "2dd507a8787ba292298071383e7e68456b7cd344"
+			"Rev": "1270e9f1ad9eaf6127691df90af0836f7e152495"
 		},
 		{
 			"ImportPath": "k8s.io/apiserver/pkg/server/healthz",
-			"Rev": "2dd507a8787ba292298071383e7e68456b7cd344"
+			"Rev": "1270e9f1ad9eaf6127691df90af0836f7e152495"
 		},
 		{
 			"ImportPath": "k8s.io/apiserver/pkg/server/httplog",
-			"Rev": "2dd507a8787ba292298071383e7e68456b7cd344"
+			"Rev": "1270e9f1ad9eaf6127691df90af0836f7e152495"
 		},
 		{
 			"ImportPath": "k8s.io/apiserver/pkg/server/mux",
-			"Rev": "2dd507a8787ba292298071383e7e68456b7cd344"
+			"Rev": "1270e9f1ad9eaf6127691df90af0836f7e152495"
 		},
 		{
 			"ImportPath": "k8s.io/apiserver/pkg/server/options",
-			"Rev": "2dd507a8787ba292298071383e7e68456b7cd344"
+			"Rev": "1270e9f1ad9eaf6127691df90af0836f7e152495"
 		},
 		{
 			"ImportPath": "k8s.io/apiserver/pkg/server/routes",
-			"Rev": "2dd507a8787ba292298071383e7e68456b7cd344"
+			"Rev": "1270e9f1ad9eaf6127691df90af0836f7e152495"
 		},
 		{
 			"ImportPath": "k8s.io/apiserver/pkg/server/routes/data/swagger",
-			"Rev": "2dd507a8787ba292298071383e7e68456b7cd344"
+			"Rev": "1270e9f1ad9eaf6127691df90af0836f7e152495"
 		},
 		{
 			"ImportPath": "k8s.io/apiserver/pkg/server/storage",
-			"Rev": "2dd507a8787ba292298071383e7e68456b7cd344"
+			"Rev": "1270e9f1ad9eaf6127691df90af0836f7e152495"
 		},
 		{
 			"ImportPath": "k8s.io/apiserver/pkg/storage",
-			"Rev": "2dd507a8787ba292298071383e7e68456b7cd344"
+			"Rev": "1270e9f1ad9eaf6127691df90af0836f7e152495"
 		},
 		{
 			"ImportPath": "k8s.io/apiserver/pkg/storage/errors",
-			"Rev": "2dd507a8787ba292298071383e7e68456b7cd344"
+			"Rev": "1270e9f1ad9eaf6127691df90af0836f7e152495"
 		},
 		{
 			"ImportPath": "k8s.io/apiserver/pkg/storage/etcd",
-			"Rev": "2dd507a8787ba292298071383e7e68456b7cd344"
+			"Rev": "1270e9f1ad9eaf6127691df90af0836f7e152495"
 		},
 		{
 			"ImportPath": "k8s.io/apiserver/pkg/storage/etcd/metrics",
-			"Rev": "2dd507a8787ba292298071383e7e68456b7cd344"
+			"Rev": "1270e9f1ad9eaf6127691df90af0836f7e152495"
 		},
 		{
 			"ImportPath": "k8s.io/apiserver/pkg/storage/etcd/util",
-			"Rev": "2dd507a8787ba292298071383e7e68456b7cd344"
+			"Rev": "1270e9f1ad9eaf6127691df90af0836f7e152495"
 		},
 		{
 			"ImportPath": "k8s.io/apiserver/pkg/storage/etcd3",
-			"Rev": "2dd507a8787ba292298071383e7e68456b7cd344"
+			"Rev": "1270e9f1ad9eaf6127691df90af0836f7e152495"
 		},
 		{
 			"ImportPath": "k8s.io/apiserver/pkg/storage/etcd3/preflight",
-			"Rev": "2dd507a8787ba292298071383e7e68456b7cd344"
+			"Rev": "1270e9f1ad9eaf6127691df90af0836f7e152495"
 		},
 		{
 			"ImportPath": "k8s.io/apiserver/pkg/storage/names",
-			"Rev": "2dd507a8787ba292298071383e7e68456b7cd344"
+			"Rev": "1270e9f1ad9eaf6127691df90af0836f7e152495"
 		},
 		{
 			"ImportPath": "k8s.io/apiserver/pkg/storage/storagebackend",
-			"Rev": "2dd507a8787ba292298071383e7e68456b7cd344"
+			"Rev": "1270e9f1ad9eaf6127691df90af0836f7e152495"
 		},
 		{
 			"ImportPath": "k8s.io/apiserver/pkg/storage/storagebackend/factory",
-			"Rev": "2dd507a8787ba292298071383e7e68456b7cd344"
+			"Rev": "1270e9f1ad9eaf6127691df90af0836f7e152495"
 		},
 		{
 			"ImportPath": "k8s.io/apiserver/pkg/storage/value",
-			"Rev": "2dd507a8787ba292298071383e7e68456b7cd344"
+			"Rev": "1270e9f1ad9eaf6127691df90af0836f7e152495"
 		},
 		{
 			"ImportPath": "k8s.io/apiserver/pkg/util/feature",
-			"Rev": "2dd507a8787ba292298071383e7e68456b7cd344"
+			"Rev": "1270e9f1ad9eaf6127691df90af0836f7e152495"
 		},
 		{
 			"ImportPath": "k8s.io/apiserver/pkg/util/flag",
-			"Rev": "2dd507a8787ba292298071383e7e68456b7cd344"
+			"Rev": "1270e9f1ad9eaf6127691df90af0836f7e152495"
 		},
 		{
 			"ImportPath": "k8s.io/apiserver/pkg/util/flushwriter",
-			"Rev": "2dd507a8787ba292298071383e7e68456b7cd344"
+			"Rev": "1270e9f1ad9eaf6127691df90af0836f7e152495"
 		},
 		{
 			"ImportPath": "k8s.io/apiserver/pkg/util/logs",
-			"Rev": "2dd507a8787ba292298071383e7e68456b7cd344"
+			"Rev": "1270e9f1ad9eaf6127691df90af0836f7e152495"
 		},
 		{
 			"ImportPath": "k8s.io/apiserver/pkg/util/trace",
-			"Rev": "2dd507a8787ba292298071383e7e68456b7cd344"
+			"Rev": "1270e9f1ad9eaf6127691df90af0836f7e152495"
 		},
 		{
 			"ImportPath": "k8s.io/apiserver/pkg/util/webhook",
-			"Rev": "2dd507a8787ba292298071383e7e68456b7cd344"
+			"Rev": "1270e9f1ad9eaf6127691df90af0836f7e152495"
 		},
 		{
 			"ImportPath": "k8s.io/apiserver/pkg/util/wsstream",
-			"Rev": "2dd507a8787ba292298071383e7e68456b7cd344"
+			"Rev": "1270e9f1ad9eaf6127691df90af0836f7e152495"
 		},
 		{
 			"ImportPath": "k8s.io/apiserver/plugin/pkg/audit/log",
-			"Rev": "2dd507a8787ba292298071383e7e68456b7cd344"
+			"Rev": "1270e9f1ad9eaf6127691df90af0836f7e152495"
 		},
 		{
 			"ImportPath": "k8s.io/apiserver/plugin/pkg/audit/webhook",
-			"Rev": "2dd507a8787ba292298071383e7e68456b7cd344"
+			"Rev": "1270e9f1ad9eaf6127691df90af0836f7e152495"
 		},
 		{
 			"ImportPath": "k8s.io/apiserver/plugin/pkg/authenticator/token/webhook",
-			"Rev": "2dd507a8787ba292298071383e7e68456b7cd344"
+			"Rev": "1270e9f1ad9eaf6127691df90af0836f7e152495"
 		},
 		{
 			"ImportPath": "k8s.io/apiserver/plugin/pkg/authorizer/webhook",
-			"Rev": "2dd507a8787ba292298071383e7e68456b7cd344"
+			"Rev": "1270e9f1ad9eaf6127691df90af0836f7e152495"
 		},
 		{
 			"ImportPath": "k8s.io/client-go/discovery",
-			"Rev": "375bcf98d2ce9bb76438e825b3534a5a7932d5b0"
+			"Rev": "651d7a8818705e25181c672c1d71524a08e42bb0"
 		},
 		{
 			"ImportPath": "k8s.io/client-go/discovery/fake",
-			"Rev": "375bcf98d2ce9bb76438e825b3534a5a7932d5b0"
+			"Rev": "651d7a8818705e25181c672c1d71524a08e42bb0"
 		},
 		{
 			"ImportPath": "k8s.io/client-go/informers",
-			"Rev": "375bcf98d2ce9bb76438e825b3534a5a7932d5b0"
+			"Rev": "651d7a8818705e25181c672c1d71524a08e42bb0"
 		},
 		{
 			"ImportPath": "k8s.io/client-go/informers/admissionregistration",
-			"Rev": "375bcf98d2ce9bb76438e825b3534a5a7932d5b0"
+			"Rev": "651d7a8818705e25181c672c1d71524a08e42bb0"
 		},
 		{
 			"ImportPath": "k8s.io/client-go/informers/admissionregistration/v1alpha1",
-			"Rev": "375bcf98d2ce9bb76438e825b3534a5a7932d5b0"
+			"Rev": "651d7a8818705e25181c672c1d71524a08e42bb0"
 		},
 		{
 			"ImportPath": "k8s.io/client-go/informers/admissionregistration/v1beta1",
-			"Rev": "375bcf98d2ce9bb76438e825b3534a5a7932d5b0"
+			"Rev": "651d7a8818705e25181c672c1d71524a08e42bb0"
 		},
 		{
 			"ImportPath": "k8s.io/client-go/informers/apps",
-			"Rev": "375bcf98d2ce9bb76438e825b3534a5a7932d5b0"
+			"Rev": "651d7a8818705e25181c672c1d71524a08e42bb0"
 		},
 		{
 			"ImportPath": "k8s.io/client-go/informers/apps/v1",
-			"Rev": "375bcf98d2ce9bb76438e825b3534a5a7932d5b0"
+			"Rev": "651d7a8818705e25181c672c1d71524a08e42bb0"
 		},
 		{
 			"ImportPath": "k8s.io/client-go/informers/apps/v1beta1",
-			"Rev": "375bcf98d2ce9bb76438e825b3534a5a7932d5b0"
+			"Rev": "651d7a8818705e25181c672c1d71524a08e42bb0"
 		},
 		{
 			"ImportPath": "k8s.io/client-go/informers/apps/v1beta2",
-			"Rev": "375bcf98d2ce9bb76438e825b3534a5a7932d5b0"
+			"Rev": "651d7a8818705e25181c672c1d71524a08e42bb0"
 		},
 		{
 			"ImportPath": "k8s.io/client-go/informers/autoscaling",
-			"Rev": "375bcf98d2ce9bb76438e825b3534a5a7932d5b0"
+			"Rev": "651d7a8818705e25181c672c1d71524a08e42bb0"
 		},
 		{
 			"ImportPath": "k8s.io/client-go/informers/autoscaling/v1",
-			"Rev": "375bcf98d2ce9bb76438e825b3534a5a7932d5b0"
+			"Rev": "651d7a8818705e25181c672c1d71524a08e42bb0"
 		},
 		{
 			"ImportPath": "k8s.io/client-go/informers/autoscaling/v2beta1",
-			"Rev": "375bcf98d2ce9bb76438e825b3534a5a7932d5b0"
+			"Rev": "651d7a8818705e25181c672c1d71524a08e42bb0"
 		},
 		{
 			"ImportPath": "k8s.io/client-go/informers/batch",
-			"Rev": "375bcf98d2ce9bb76438e825b3534a5a7932d5b0"
+			"Rev": "651d7a8818705e25181c672c1d71524a08e42bb0"
 		},
 		{
 			"ImportPath": "k8s.io/client-go/informers/batch/v1",
-			"Rev": "375bcf98d2ce9bb76438e825b3534a5a7932d5b0"
+			"Rev": "651d7a8818705e25181c672c1d71524a08e42bb0"
 		},
 		{
 			"ImportPath": "k8s.io/client-go/informers/batch/v1beta1",
-			"Rev": "375bcf98d2ce9bb76438e825b3534a5a7932d5b0"
+			"Rev": "651d7a8818705e25181c672c1d71524a08e42bb0"
 		},
 		{
 			"ImportPath": "k8s.io/client-go/informers/batch/v2alpha1",
-			"Rev": "375bcf98d2ce9bb76438e825b3534a5a7932d5b0"
+			"Rev": "651d7a8818705e25181c672c1d71524a08e42bb0"
 		},
 		{
 			"ImportPath": "k8s.io/client-go/informers/certificates",
-			"Rev": "375bcf98d2ce9bb76438e825b3534a5a7932d5b0"
+			"Rev": "651d7a8818705e25181c672c1d71524a08e42bb0"
 		},
 		{
 			"ImportPath": "k8s.io/client-go/informers/certificates/v1beta1",
-			"Rev": "375bcf98d2ce9bb76438e825b3534a5a7932d5b0"
+			"Rev": "651d7a8818705e25181c672c1d71524a08e42bb0"
 		},
 		{
 			"ImportPath": "k8s.io/client-go/informers/core",
-			"Rev": "375bcf98d2ce9bb76438e825b3534a5a7932d5b0"
+			"Rev": "651d7a8818705e25181c672c1d71524a08e42bb0"
 		},
 		{
 			"ImportPath": "k8s.io/client-go/informers/core/v1",
-			"Rev": "375bcf98d2ce9bb76438e825b3534a5a7932d5b0"
+			"Rev": "651d7a8818705e25181c672c1d71524a08e42bb0"
 		},
 		{
 			"ImportPath": "k8s.io/client-go/informers/events",
-			"Rev": "375bcf98d2ce9bb76438e825b3534a5a7932d5b0"
+			"Rev": "651d7a8818705e25181c672c1d71524a08e42bb0"
 		},
 		{
 			"ImportPath": "k8s.io/client-go/informers/events/v1beta1",
-			"Rev": "375bcf98d2ce9bb76438e825b3534a5a7932d5b0"
+			"Rev": "651d7a8818705e25181c672c1d71524a08e42bb0"
 		},
 		{
 			"ImportPath": "k8s.io/client-go/informers/extensions",
-			"Rev": "375bcf98d2ce9bb76438e825b3534a5a7932d5b0"
+			"Rev": "651d7a8818705e25181c672c1d71524a08e42bb0"
 		},
 		{
 			"ImportPath": "k8s.io/client-go/informers/extensions/v1beta1",
-			"Rev": "375bcf98d2ce9bb76438e825b3534a5a7932d5b0"
+			"Rev": "651d7a8818705e25181c672c1d71524a08e42bb0"
 		},
 		{
 			"ImportPath": "k8s.io/client-go/informers/internalinterfaces",
-			"Rev": "375bcf98d2ce9bb76438e825b3534a5a7932d5b0"
+			"Rev": "651d7a8818705e25181c672c1d71524a08e42bb0"
 		},
 		{
 			"ImportPath": "k8s.io/client-go/informers/networking",
-			"Rev": "375bcf98d2ce9bb76438e825b3534a5a7932d5b0"
+			"Rev": "651d7a8818705e25181c672c1d71524a08e42bb0"
 		},
 		{
 			"ImportPath": "k8s.io/client-go/informers/networking/v1",
-			"Rev": "375bcf98d2ce9bb76438e825b3534a5a7932d5b0"
+			"Rev": "651d7a8818705e25181c672c1d71524a08e42bb0"
 		},
 		{
 			"ImportPath": "k8s.io/client-go/informers/policy",
-			"Rev": "375bcf98d2ce9bb76438e825b3534a5a7932d5b0"
+			"Rev": "651d7a8818705e25181c672c1d71524a08e42bb0"
 		},
 		{
 			"ImportPath": "k8s.io/client-go/informers/policy/v1beta1",
-			"Rev": "375bcf98d2ce9bb76438e825b3534a5a7932d5b0"
+			"Rev": "651d7a8818705e25181c672c1d71524a08e42bb0"
 		},
 		{
 			"ImportPath": "k8s.io/client-go/informers/rbac",
-			"Rev": "375bcf98d2ce9bb76438e825b3534a5a7932d5b0"
+			"Rev": "651d7a8818705e25181c672c1d71524a08e42bb0"
 		},
 		{
 			"ImportPath": "k8s.io/client-go/informers/rbac/v1",
-			"Rev": "375bcf98d2ce9bb76438e825b3534a5a7932d5b0"
+			"Rev": "651d7a8818705e25181c672c1d71524a08e42bb0"
 		},
 		{
 			"ImportPath": "k8s.io/client-go/informers/rbac/v1alpha1",
-			"Rev": "375bcf98d2ce9bb76438e825b3534a5a7932d5b0"
+			"Rev": "651d7a8818705e25181c672c1d71524a08e42bb0"
 		},
 		{
 			"ImportPath": "k8s.io/client-go/informers/rbac/v1beta1",
-			"Rev": "375bcf98d2ce9bb76438e825b3534a5a7932d5b0"
+			"Rev": "651d7a8818705e25181c672c1d71524a08e42bb0"
 		},
 		{
 			"ImportPath": "k8s.io/client-go/informers/scheduling",
-			"Rev": "375bcf98d2ce9bb76438e825b3534a5a7932d5b0"
+			"Rev": "651d7a8818705e25181c672c1d71524a08e42bb0"
 		},
 		{
 			"ImportPath": "k8s.io/client-go/informers/scheduling/v1alpha1",
-			"Rev": "375bcf98d2ce9bb76438e825b3534a5a7932d5b0"
+			"Rev": "651d7a8818705e25181c672c1d71524a08e42bb0"
 		},
 		{
 			"ImportPath": "k8s.io/client-go/informers/settings",
-			"Rev": "375bcf98d2ce9bb76438e825b3534a5a7932d5b0"
+			"Rev": "651d7a8818705e25181c672c1d71524a08e42bb0"
 		},
 		{
 			"ImportPath": "k8s.io/client-go/informers/settings/v1alpha1",
-			"Rev": "375bcf98d2ce9bb76438e825b3534a5a7932d5b0"
+			"Rev": "651d7a8818705e25181c672c1d71524a08e42bb0"
 		},
 		{
 			"ImportPath": "k8s.io/client-go/informers/storage",
-			"Rev": "375bcf98d2ce9bb76438e825b3534a5a7932d5b0"
+			"Rev": "651d7a8818705e25181c672c1d71524a08e42bb0"
 		},
 		{
 			"ImportPath": "k8s.io/client-go/informers/storage/v1",
-			"Rev": "375bcf98d2ce9bb76438e825b3534a5a7932d5b0"
+			"Rev": "651d7a8818705e25181c672c1d71524a08e42bb0"
 		},
 		{
 			"ImportPath": "k8s.io/client-go/informers/storage/v1alpha1",
-			"Rev": "375bcf98d2ce9bb76438e825b3534a5a7932d5b0"
+			"Rev": "651d7a8818705e25181c672c1d71524a08e42bb0"
 		},
 		{
 			"ImportPath": "k8s.io/client-go/informers/storage/v1beta1",
-			"Rev": "375bcf98d2ce9bb76438e825b3534a5a7932d5b0"
+			"Rev": "651d7a8818705e25181c672c1d71524a08e42bb0"
 		},
 		{
 			"ImportPath": "k8s.io/client-go/kubernetes",
-			"Rev": "375bcf98d2ce9bb76438e825b3534a5a7932d5b0"
+			"Rev": "651d7a8818705e25181c672c1d71524a08e42bb0"
 		},
 		{
 			"ImportPath": "k8s.io/client-go/kubernetes/scheme",
-			"Rev": "375bcf98d2ce9bb76438e825b3534a5a7932d5b0"
+			"Rev": "651d7a8818705e25181c672c1d71524a08e42bb0"
 		},
 		{
 			"ImportPath": "k8s.io/client-go/kubernetes/typed/admissionregistration/v1alpha1",
-			"Rev": "375bcf98d2ce9bb76438e825b3534a5a7932d5b0"
+			"Rev": "651d7a8818705e25181c672c1d71524a08e42bb0"
 		},
 		{
 			"ImportPath": "k8s.io/client-go/kubernetes/typed/admissionregistration/v1beta1",
-			"Rev": "375bcf98d2ce9bb76438e825b3534a5a7932d5b0"
+			"Rev": "651d7a8818705e25181c672c1d71524a08e42bb0"
 		},
 		{
 			"ImportPath": "k8s.io/client-go/kubernetes/typed/apps/v1",
-			"Rev": "375bcf98d2ce9bb76438e825b3534a5a7932d5b0"
+			"Rev": "651d7a8818705e25181c672c1d71524a08e42bb0"
 		},
 		{
 			"ImportPath": "k8s.io/client-go/kubernetes/typed/apps/v1beta1",
-			"Rev": "375bcf98d2ce9bb76438e825b3534a5a7932d5b0"
+			"Rev": "651d7a8818705e25181c672c1d71524a08e42bb0"
 		},
 		{
 			"ImportPath": "k8s.io/client-go/kubernetes/typed/apps/v1beta2",
-			"Rev": "375bcf98d2ce9bb76438e825b3534a5a7932d5b0"
+			"Rev": "651d7a8818705e25181c672c1d71524a08e42bb0"
 		},
 		{
 			"ImportPath": "k8s.io/client-go/kubernetes/typed/authentication/v1",
-			"Rev": "375bcf98d2ce9bb76438e825b3534a5a7932d5b0"
+			"Rev": "651d7a8818705e25181c672c1d71524a08e42bb0"
 		},
 		{
 			"ImportPath": "k8s.io/client-go/kubernetes/typed/authentication/v1beta1",
-			"Rev": "375bcf98d2ce9bb76438e825b3534a5a7932d5b0"
+			"Rev": "651d7a8818705e25181c672c1d71524a08e42bb0"
 		},
 		{
 			"ImportPath": "k8s.io/client-go/kubernetes/typed/authorization/v1",
-			"Rev": "375bcf98d2ce9bb76438e825b3534a5a7932d5b0"
+			"Rev": "651d7a8818705e25181c672c1d71524a08e42bb0"
 		},
 		{
 			"ImportPath": "k8s.io/client-go/kubernetes/typed/authorization/v1beta1",
-			"Rev": "375bcf98d2ce9bb76438e825b3534a5a7932d5b0"
+			"Rev": "651d7a8818705e25181c672c1d71524a08e42bb0"
 		},
 		{
 			"ImportPath": "k8s.io/client-go/kubernetes/typed/autoscaling/v1",
-			"Rev": "375bcf98d2ce9bb76438e825b3534a5a7932d5b0"
+			"Rev": "651d7a8818705e25181c672c1d71524a08e42bb0"
 		},
 		{
 			"ImportPath": "k8s.io/client-go/kubernetes/typed/autoscaling/v2beta1",
-			"Rev": "375bcf98d2ce9bb76438e825b3534a5a7932d5b0"
+			"Rev": "651d7a8818705e25181c672c1d71524a08e42bb0"
 		},
 		{
 			"ImportPath": "k8s.io/client-go/kubernetes/typed/batch/v1",
-			"Rev": "375bcf98d2ce9bb76438e825b3534a5a7932d5b0"
+			"Rev": "651d7a8818705e25181c672c1d71524a08e42bb0"
 		},
 		{
 			"ImportPath": "k8s.io/client-go/kubernetes/typed/batch/v1beta1",
-			"Rev": "375bcf98d2ce9bb76438e825b3534a5a7932d5b0"
+			"Rev": "651d7a8818705e25181c672c1d71524a08e42bb0"
 		},
 		{
 			"ImportPath": "k8s.io/client-go/kubernetes/typed/batch/v2alpha1",
-			"Rev": "375bcf98d2ce9bb76438e825b3534a5a7932d5b0"
+			"Rev": "651d7a8818705e25181c672c1d71524a08e42bb0"
 		},
 		{
 			"ImportPath": "k8s.io/client-go/kubernetes/typed/certificates/v1beta1",
-			"Rev": "375bcf98d2ce9bb76438e825b3534a5a7932d5b0"
+			"Rev": "651d7a8818705e25181c672c1d71524a08e42bb0"
 		},
 		{
 			"ImportPath": "k8s.io/client-go/kubernetes/typed/core/v1",
-			"Rev": "375bcf98d2ce9bb76438e825b3534a5a7932d5b0"
+			"Rev": "651d7a8818705e25181c672c1d71524a08e42bb0"
 		},
 		{
 			"ImportPath": "k8s.io/client-go/kubernetes/typed/events/v1beta1",
-			"Rev": "375bcf98d2ce9bb76438e825b3534a5a7932d5b0"
+			"Rev": "651d7a8818705e25181c672c1d71524a08e42bb0"
 		},
 		{
 			"ImportPath": "k8s.io/client-go/kubernetes/typed/extensions/v1beta1",
-			"Rev": "375bcf98d2ce9bb76438e825b3534a5a7932d5b0"
+			"Rev": "651d7a8818705e25181c672c1d71524a08e42bb0"
 		},
 		{
 			"ImportPath": "k8s.io/client-go/kubernetes/typed/networking/v1",
-			"Rev": "375bcf98d2ce9bb76438e825b3534a5a7932d5b0"
+			"Rev": "651d7a8818705e25181c672c1d71524a08e42bb0"
 		},
 		{
 			"ImportPath": "k8s.io/client-go/kubernetes/typed/policy/v1beta1",
-			"Rev": "375bcf98d2ce9bb76438e825b3534a5a7932d5b0"
+			"Rev": "651d7a8818705e25181c672c1d71524a08e42bb0"
 		},
 		{
 			"ImportPath": "k8s.io/client-go/kubernetes/typed/rbac/v1",
-			"Rev": "375bcf98d2ce9bb76438e825b3534a5a7932d5b0"
+			"Rev": "651d7a8818705e25181c672c1d71524a08e42bb0"
 		},
 		{
 			"ImportPath": "k8s.io/client-go/kubernetes/typed/rbac/v1alpha1",
-			"Rev": "375bcf98d2ce9bb76438e825b3534a5a7932d5b0"
+			"Rev": "651d7a8818705e25181c672c1d71524a08e42bb0"
 		},
 		{
 			"ImportPath": "k8s.io/client-go/kubernetes/typed/rbac/v1beta1",
-			"Rev": "375bcf98d2ce9bb76438e825b3534a5a7932d5b0"
+			"Rev": "651d7a8818705e25181c672c1d71524a08e42bb0"
 		},
 		{
 			"ImportPath": "k8s.io/client-go/kubernetes/typed/scheduling/v1alpha1",
-			"Rev": "375bcf98d2ce9bb76438e825b3534a5a7932d5b0"
+			"Rev": "651d7a8818705e25181c672c1d71524a08e42bb0"
 		},
 		{
 			"ImportPath": "k8s.io/client-go/kubernetes/typed/settings/v1alpha1",
-			"Rev": "375bcf98d2ce9bb76438e825b3534a5a7932d5b0"
+			"Rev": "651d7a8818705e25181c672c1d71524a08e42bb0"
 		},
 		{
 			"ImportPath": "k8s.io/client-go/kubernetes/typed/storage/v1",
-			"Rev": "375bcf98d2ce9bb76438e825b3534a5a7932d5b0"
+			"Rev": "651d7a8818705e25181c672c1d71524a08e42bb0"
 		},
 		{
 			"ImportPath": "k8s.io/client-go/kubernetes/typed/storage/v1alpha1",
-			"Rev": "375bcf98d2ce9bb76438e825b3534a5a7932d5b0"
+			"Rev": "651d7a8818705e25181c672c1d71524a08e42bb0"
 		},
 		{
 			"ImportPath": "k8s.io/client-go/kubernetes/typed/storage/v1beta1",
-			"Rev": "375bcf98d2ce9bb76438e825b3534a5a7932d5b0"
+			"Rev": "651d7a8818705e25181c672c1d71524a08e42bb0"
 		},
 		{
 			"ImportPath": "k8s.io/client-go/listers/admissionregistration/v1alpha1",
-			"Rev": "375bcf98d2ce9bb76438e825b3534a5a7932d5b0"
+			"Rev": "651d7a8818705e25181c672c1d71524a08e42bb0"
 		},
 		{
 			"ImportPath": "k8s.io/client-go/listers/admissionregistration/v1beta1",
-			"Rev": "375bcf98d2ce9bb76438e825b3534a5a7932d5b0"
+			"Rev": "651d7a8818705e25181c672c1d71524a08e42bb0"
 		},
 		{
 			"ImportPath": "k8s.io/client-go/listers/apps/v1",
-			"Rev": "375bcf98d2ce9bb76438e825b3534a5a7932d5b0"
+			"Rev": "651d7a8818705e25181c672c1d71524a08e42bb0"
 		},
 		{
 			"ImportPath": "k8s.io/client-go/listers/apps/v1beta1",
-			"Rev": "375bcf98d2ce9bb76438e825b3534a5a7932d5b0"
+			"Rev": "651d7a8818705e25181c672c1d71524a08e42bb0"
 		},
 		{
 			"ImportPath": "k8s.io/client-go/listers/apps/v1beta2",
-			"Rev": "375bcf98d2ce9bb76438e825b3534a5a7932d5b0"
+			"Rev": "651d7a8818705e25181c672c1d71524a08e42bb0"
 		},
 		{
 			"ImportPath": "k8s.io/client-go/listers/autoscaling/v1",
-			"Rev": "375bcf98d2ce9bb76438e825b3534a5a7932d5b0"
+			"Rev": "651d7a8818705e25181c672c1d71524a08e42bb0"
 		},
 		{
 			"ImportPath": "k8s.io/client-go/listers/autoscaling/v2beta1",
-			"Rev": "375bcf98d2ce9bb76438e825b3534a5a7932d5b0"
+			"Rev": "651d7a8818705e25181c672c1d71524a08e42bb0"
 		},
 		{
 			"ImportPath": "k8s.io/client-go/listers/batch/v1",
-			"Rev": "375bcf98d2ce9bb76438e825b3534a5a7932d5b0"
+			"Rev": "651d7a8818705e25181c672c1d71524a08e42bb0"
 		},
 		{
 			"ImportPath": "k8s.io/client-go/listers/batch/v1beta1",
-			"Rev": "375bcf98d2ce9bb76438e825b3534a5a7932d5b0"
+			"Rev": "651d7a8818705e25181c672c1d71524a08e42bb0"
 		},
 		{
 			"ImportPath": "k8s.io/client-go/listers/batch/v2alpha1",
-			"Rev": "375bcf98d2ce9bb76438e825b3534a5a7932d5b0"
+			"Rev": "651d7a8818705e25181c672c1d71524a08e42bb0"
 		},
 		{
 			"ImportPath": "k8s.io/client-go/listers/certificates/v1beta1",
-			"Rev": "375bcf98d2ce9bb76438e825b3534a5a7932d5b0"
+			"Rev": "651d7a8818705e25181c672c1d71524a08e42bb0"
 		},
 		{
 			"ImportPath": "k8s.io/client-go/listers/core/v1",
-			"Rev": "375bcf98d2ce9bb76438e825b3534a5a7932d5b0"
+			"Rev": "651d7a8818705e25181c672c1d71524a08e42bb0"
 		},
 		{
 			"ImportPath": "k8s.io/client-go/listers/events/v1beta1",
-			"Rev": "375bcf98d2ce9bb76438e825b3534a5a7932d5b0"
+			"Rev": "651d7a8818705e25181c672c1d71524a08e42bb0"
 		},
 		{
 			"ImportPath": "k8s.io/client-go/listers/extensions/v1beta1",
-			"Rev": "375bcf98d2ce9bb76438e825b3534a5a7932d5b0"
+			"Rev": "651d7a8818705e25181c672c1d71524a08e42bb0"
 		},
 		{
 			"ImportPath": "k8s.io/client-go/listers/networking/v1",
-			"Rev": "375bcf98d2ce9bb76438e825b3534a5a7932d5b0"
+			"Rev": "651d7a8818705e25181c672c1d71524a08e42bb0"
 		},
 		{
 			"ImportPath": "k8s.io/client-go/listers/policy/v1beta1",
-			"Rev": "375bcf98d2ce9bb76438e825b3534a5a7932d5b0"
+			"Rev": "651d7a8818705e25181c672c1d71524a08e42bb0"
 		},
 		{
 			"ImportPath": "k8s.io/client-go/listers/rbac/v1",
-			"Rev": "375bcf98d2ce9bb76438e825b3534a5a7932d5b0"
+			"Rev": "651d7a8818705e25181c672c1d71524a08e42bb0"
 		},
 		{
 			"ImportPath": "k8s.io/client-go/listers/rbac/v1alpha1",
-			"Rev": "375bcf98d2ce9bb76438e825b3534a5a7932d5b0"
+			"Rev": "651d7a8818705e25181c672c1d71524a08e42bb0"
 		},
 		{
 			"ImportPath": "k8s.io/client-go/listers/rbac/v1beta1",
-			"Rev": "375bcf98d2ce9bb76438e825b3534a5a7932d5b0"
+			"Rev": "651d7a8818705e25181c672c1d71524a08e42bb0"
 		},
 		{
 			"ImportPath": "k8s.io/client-go/listers/scheduling/v1alpha1",
-			"Rev": "375bcf98d2ce9bb76438e825b3534a5a7932d5b0"
+			"Rev": "651d7a8818705e25181c672c1d71524a08e42bb0"
 		},
 		{
 			"ImportPath": "k8s.io/client-go/listers/settings/v1alpha1",
-			"Rev": "375bcf98d2ce9bb76438e825b3534a5a7932d5b0"
+			"Rev": "651d7a8818705e25181c672c1d71524a08e42bb0"
 		},
 		{
 			"ImportPath": "k8s.io/client-go/listers/storage/v1",
-			"Rev": "375bcf98d2ce9bb76438e825b3534a5a7932d5b0"
+			"Rev": "651d7a8818705e25181c672c1d71524a08e42bb0"
 		},
 		{
 			"ImportPath": "k8s.io/client-go/listers/storage/v1alpha1",
-			"Rev": "375bcf98d2ce9bb76438e825b3534a5a7932d5b0"
+			"Rev": "651d7a8818705e25181c672c1d71524a08e42bb0"
 		},
 		{
 			"ImportPath": "k8s.io/client-go/listers/storage/v1beta1",
-			"Rev": "375bcf98d2ce9bb76438e825b3534a5a7932d5b0"
+			"Rev": "651d7a8818705e25181c672c1d71524a08e42bb0"
 		},
 		{
 			"ImportPath": "k8s.io/client-go/pkg/version",
-			"Rev": "375bcf98d2ce9bb76438e825b3534a5a7932d5b0"
+			"Rev": "651d7a8818705e25181c672c1d71524a08e42bb0"
 		},
 		{
 			"ImportPath": "k8s.io/client-go/rest",
-			"Rev": "375bcf98d2ce9bb76438e825b3534a5a7932d5b0"
+			"Rev": "651d7a8818705e25181c672c1d71524a08e42bb0"
 		},
 		{
 			"ImportPath": "k8s.io/client-go/rest/watch",
-			"Rev": "375bcf98d2ce9bb76438e825b3534a5a7932d5b0"
+			"Rev": "651d7a8818705e25181c672c1d71524a08e42bb0"
 		},
 		{
 			"ImportPath": "k8s.io/client-go/testing",
-			"Rev": "375bcf98d2ce9bb76438e825b3534a5a7932d5b0"
+			"Rev": "651d7a8818705e25181c672c1d71524a08e42bb0"
 		},
 		{
 			"ImportPath": "k8s.io/client-go/tools/auth",
-			"Rev": "375bcf98d2ce9bb76438e825b3534a5a7932d5b0"
+			"Rev": "651d7a8818705e25181c672c1d71524a08e42bb0"
 		},
 		{
 			"ImportPath": "k8s.io/client-go/tools/cache",
-			"Rev": "375bcf98d2ce9bb76438e825b3534a5a7932d5b0"
+			"Rev": "651d7a8818705e25181c672c1d71524a08e42bb0"
 		},
 		{
 			"ImportPath": "k8s.io/client-go/tools/clientcmd",
-			"Rev": "375bcf98d2ce9bb76438e825b3534a5a7932d5b0"
+			"Rev": "651d7a8818705e25181c672c1d71524a08e42bb0"
 		},
 		{
 			"ImportPath": "k8s.io/client-go/tools/clientcmd/api",
-			"Rev": "375bcf98d2ce9bb76438e825b3534a5a7932d5b0"
+			"Rev": "651d7a8818705e25181c672c1d71524a08e42bb0"
 		},
 		{
 			"ImportPath": "k8s.io/client-go/tools/clientcmd/api/latest",
-			"Rev": "375bcf98d2ce9bb76438e825b3534a5a7932d5b0"
+			"Rev": "651d7a8818705e25181c672c1d71524a08e42bb0"
 		},
 		{
 			"ImportPath": "k8s.io/client-go/tools/clientcmd/api/v1",
-			"Rev": "375bcf98d2ce9bb76438e825b3534a5a7932d5b0"
+			"Rev": "651d7a8818705e25181c672c1d71524a08e42bb0"
 		},
 		{
 			"ImportPath": "k8s.io/client-go/tools/metrics",
-			"Rev": "375bcf98d2ce9bb76438e825b3534a5a7932d5b0"
+			"Rev": "651d7a8818705e25181c672c1d71524a08e42bb0"
 		},
 		{
 			"ImportPath": "k8s.io/client-go/tools/pager",
-			"Rev": "375bcf98d2ce9bb76438e825b3534a5a7932d5b0"
+			"Rev": "651d7a8818705e25181c672c1d71524a08e42bb0"
 		},
 		{
 			"ImportPath": "k8s.io/client-go/tools/reference",
-			"Rev": "375bcf98d2ce9bb76438e825b3534a5a7932d5b0"
+			"Rev": "651d7a8818705e25181c672c1d71524a08e42bb0"
 		},
 		{
 			"ImportPath": "k8s.io/client-go/transport",
-			"Rev": "375bcf98d2ce9bb76438e825b3534a5a7932d5b0"
+			"Rev": "651d7a8818705e25181c672c1d71524a08e42bb0"
 		},
 		{
 			"ImportPath": "k8s.io/client-go/util/buffer",
-			"Rev": "375bcf98d2ce9bb76438e825b3534a5a7932d5b0"
+			"Rev": "651d7a8818705e25181c672c1d71524a08e42bb0"
 		},
 		{
 			"ImportPath": "k8s.io/client-go/util/cert",
-			"Rev": "375bcf98d2ce9bb76438e825b3534a5a7932d5b0"
+			"Rev": "651d7a8818705e25181c672c1d71524a08e42bb0"
 		},
 		{
 			"ImportPath": "k8s.io/client-go/util/flowcontrol",
-			"Rev": "375bcf98d2ce9bb76438e825b3534a5a7932d5b0"
+			"Rev": "651d7a8818705e25181c672c1d71524a08e42bb0"
 		},
 		{
 			"ImportPath": "k8s.io/client-go/util/homedir",
-			"Rev": "375bcf98d2ce9bb76438e825b3534a5a7932d5b0"
+			"Rev": "651d7a8818705e25181c672c1d71524a08e42bb0"
 		},
 		{
 			"ImportPath": "k8s.io/client-go/util/integer",
-			"Rev": "375bcf98d2ce9bb76438e825b3534a5a7932d5b0"
+			"Rev": "651d7a8818705e25181c672c1d71524a08e42bb0"
 		},
 		{
 			"ImportPath": "k8s.io/kube-openapi/pkg/builder",
@@ -3265,5 +1643,4 @@
 			"Rev": "39a7bf85c140f972372c2a0d1ee40adbf0c8bfe1"
 		}
 	]
->>>>>>> f22244a6
 }